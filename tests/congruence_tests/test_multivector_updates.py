--- conflicted
+++ resolved
@@ -57,11 +57,7 @@
         scroll_filter=id_filter,
         limit=1,
     )[0][0]
-<<<<<<< HEAD
     remote_old_point = remote_client.scroll(collection_name, scroll_filter=id_filter, limit=1)[0][
-=======
-    remote_old_point = remote_client.scroll(COLLECTION_NAME, scroll_filter=id_filter, limit=1)[0][
->>>>>>> d357ceff
         0
     ]
 
