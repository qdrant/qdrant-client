import random

from qdrant_client.client_base import QdrantBase
from qdrant_client.http.models import PayloadSelectorExclude, PayloadSelectorInclude
from tests.congruence_tests.test_common import (
    compare_client_results,
    generate_fixtures,
    generate_sparse_fixtures,
    init_client,
    init_local,
    init_remote,
    sparse_vectors_config,
    initialize_fixture_collection,
)

NUM_VECTORS = 100


<<<<<<< HEAD
def test_retrieve(
    local_client: QdrantBase, remote_client: QdrantBase, collection_name: str
) -> None:
    num_vectors = 1000
    fixture_points = generate_fixtures(num_vectors)
=======
def test_retrieve(local_client, remote_client) -> None:
    fixture_points = generate_fixtures(NUM_VECTORS)
>>>>>>> d357ceff
    keys = list(fixture_points[0].payload.keys())

    initialize_fixture_collection(local_client, collection_name)
    initialize_fixture_collection(remote_client, collection_name)

    local_client.upload_points(collection_name, fixture_points)
    remote_client.upload_points(collection_name, fixture_points, wait=True)

    id_ = random.randint(0, NUM_VECTORS)

    compare_client_results(
        local_client, remote_client, lambda c: c.retrieve(collection_name, [id_])
    )
    compare_client_results(
        local_client,
        remote_client,
        lambda c: c.retrieve(collection_name, [id_], with_payload=False),
    )
    # with_vectors is not tested with `True` because `text` vectors are used with Cosine distance,
    # and we do not normalize them in local version

    compare_client_results(
        local_client,
        remote_client,
        lambda c: c.retrieve(collection_name, [id_], with_vectors=["image", "code"]),
    )
    compare_client_results(
        local_client,
        remote_client,
        lambda c: c.retrieve(
            collection_name, [id_], with_vectors=["image", "code"], with_payload=False
        ),
    )

    sample_keys = random.sample(keys, 3)
    compare_client_results(
        local_client,
        remote_client,
        lambda c: c.retrieve(collection_name, [id_], with_payload=sample_keys),
    )
    compare_client_results(
        local_client,
        remote_client,
        lambda c: c.retrieve(
            collection_name,
            [id_],
            with_payload=PayloadSelectorInclude(include=sample_keys),
        ),
    )
    compare_client_results(
        local_client,
        remote_client,
        lambda c: c.retrieve(
            collection_name,
            [id_],
            with_payload=PayloadSelectorExclude(exclude=sample_keys),
        ),
    )


<<<<<<< HEAD
def test_sparse_retrieve(collection_name: str) -> None:
    num_vectors = 1000
    fixture_points = generate_sparse_fixtures(num_vectors)
=======
def test_sparse_retrieve() -> None:
    fixture_points = generate_sparse_fixtures(NUM_VECTORS)
>>>>>>> d357ceff

    local_client = init_local()
    init_client(
        local_client, fixture_points, collection_name, sparse_vectors_config=sparse_vectors_config
    )

    remote_client = init_remote()
    init_client(
        remote_client, fixture_points, collection_name, sparse_vectors_config=sparse_vectors_config
    )

    keys = list(fixture_points[0].payload.keys())

    local_client.upload_points(collection_name, fixture_points)
    remote_client.upload_points(collection_name, fixture_points, wait=True)

    id_ = random.randint(0, NUM_VECTORS)

    compare_client_results(
        local_client, remote_client, lambda c: c.retrieve(collection_name, [id_])
    )
    compare_client_results(
        local_client,
        remote_client,
        lambda c: c.retrieve(collection_name, [id_], with_payload=False),
    )
    # with_vectors is not tested with `True` because `text` vectors are used with Cosine distance,
    # and we do not normalize them in local version

    compare_client_results(
        local_client,
        remote_client,
        lambda c: c.retrieve(collection_name, [id_], with_vectors=["sparse-image", "sparse-code"]),
    )
    compare_client_results(
        local_client,
        remote_client,
        lambda c: c.retrieve(
            collection_name,
            [id_],
            with_vectors=["sparse-image", "sparse-code"],
            with_payload=False,
        ),
    )

    sample_keys = random.sample(keys, 3)
    compare_client_results(
        local_client,
        remote_client,
        lambda c: c.retrieve(collection_name, [id_], with_payload=sample_keys),
    )
    compare_client_results(
        local_client,
        remote_client,
        lambda c: c.retrieve(
            collection_name,
            [id_],
            with_payload=PayloadSelectorInclude(include=sample_keys),
        ),
    )
    compare_client_results(
        local_client,
        remote_client,
        lambda c: c.retrieve(
            collection_name,
            [id_],
            with_payload=PayloadSelectorExclude(exclude=sample_keys),
        ),
    )<|MERGE_RESOLUTION|>--- conflicted
+++ resolved
@@ -16,16 +16,10 @@
 NUM_VECTORS = 100
 
 
-<<<<<<< HEAD
 def test_retrieve(
     local_client: QdrantBase, remote_client: QdrantBase, collection_name: str
 ) -> None:
-    num_vectors = 1000
-    fixture_points = generate_fixtures(num_vectors)
-=======
-def test_retrieve(local_client, remote_client) -> None:
     fixture_points = generate_fixtures(NUM_VECTORS)
->>>>>>> d357ceff
     keys = list(fixture_points[0].payload.keys())
 
     initialize_fixture_collection(local_client, collection_name)
@@ -86,14 +80,8 @@
     )
 
 
-<<<<<<< HEAD
 def test_sparse_retrieve(collection_name: str) -> None:
-    num_vectors = 1000
-    fixture_points = generate_sparse_fixtures(num_vectors)
-=======
-def test_sparse_retrieve() -> None:
     fixture_points = generate_sparse_fixtures(NUM_VECTORS)
->>>>>>> d357ceff
 
     local_client = init_local()
     init_client(
