from qdrant_client.client_base import QdrantBase
from qdrant_client.http.models import NamedSparseVector, NamedVector
from tests.congruence_tests.test_common import (
    compare_client_results,
    compare_collections,
    generate_fixtures,
    generate_sparse_fixtures,
    init_client,
    sparse_vectors_config,
<<<<<<< HEAD
    initialize_fixture_collection,
=======
    sparse_text_vector_size,
>>>>>>> d357ceff
)

NUM_VECTORS = 10


<<<<<<< HEAD
def test_delete_points(local_client: QdrantBase, remote_client: QdrantBase, collection_name: str):
    points = generate_fixtures(100)
=======
def test_delete_points(local_client, remote_client):
    points = generate_fixtures(NUM_VECTORS)
>>>>>>> d357ceff
    vector = points[0].vector["image"]

    initialize_fixture_collection(local_client, collection_name)
    initialize_fixture_collection(remote_client, collection_name)
    local_client.upload_points(collection_name, points)
    remote_client.upload_points(collection_name, points, wait=True)

    compare_client_results(
        local_client,
        remote_client,
        lambda c: c.search(collection_name, query_vector=NamedVector(name="image", vector=vector)),
    )

    found_ids = [
        scored_point.id
        for scored_point in local_client.search(
            collection_name, query_vector=NamedVector(name="image", vector=vector)
        )
    ]

    local_client.delete(collection_name, found_ids)
    remote_client.delete(collection_name, found_ids)

<<<<<<< HEAD
    compare_collections(
        local_client, remote_client, 100, attrs=("points_count",), collection_name=collection_name
    )
=======
    compare_collections(local_client, remote_client, NUM_VECTORS, attrs=("points_count",))
>>>>>>> d357ceff

    compare_client_results(
        local_client,
        remote_client,
        lambda c: c.search(collection_name, query_vector=NamedVector(name="image", vector=vector)),
    )

    # delete non-existent points
<<<<<<< HEAD
    local_client.delete(collection_name, found_ids)
    remote_client.delete(collection_name, found_ids)

    compare_collections(
        local_client, remote_client, 100, attrs=("points_count",), collection_name=collection_name
    )
=======
    local_client.delete(COLLECTION_NAME, found_ids)
    remote_client.delete(COLLECTION_NAME, found_ids)

    compare_collections(local_client, remote_client, NUM_VECTORS, attrs=("points_count",))
>>>>>>> d357ceff

    compare_client_results(
        local_client,
        remote_client,
        lambda c: c.search(collection_name, query_vector=NamedVector(name="image", vector=vector)),
    )


<<<<<<< HEAD
def test_delete_sparse_points(
    local_client: QdrantBase, remote_client: QdrantBase, collection_name: str
):
    points = generate_sparse_fixtures(100)
=======
def test_delete_sparse_points():
    points = generate_sparse_fixtures(sparse_text_vector_size)
>>>>>>> d357ceff
    vector = points[0].vector["sparse-image"]

    init_client(local_client, [], collection_name, sparse_vectors_config=sparse_vectors_config)
    init_client(remote_client, [], collection_name, sparse_vectors_config=sparse_vectors_config)

    local_client.upload_points(collection_name, points)
    remote_client.upload_points(collection_name, points, wait=True)

    compare_client_results(
        local_client,
        remote_client,
        lambda c: c.search(
            collection_name, query_vector=NamedSparseVector(name="sparse-image", vector=vector)
        ),
    )

    found_ids = [
        scored_point.id
        for scored_point in local_client.search(
            collection_name, query_vector=NamedSparseVector(name="sparse-image", vector=vector)
        )
    ]

    local_client.delete(collection_name, found_ids)
    remote_client.delete(collection_name, found_ids)

    compare_collections(
<<<<<<< HEAD
        local_client, remote_client, 100, attrs=("points_count",), collection_name=collection_name
=======
        local_client, remote_client, sparse_text_vector_size, attrs=("points_count",)
>>>>>>> d357ceff
    )

    compare_client_results(
        local_client,
        remote_client,
        lambda c: c.search(
            collection_name, query_vector=NamedSparseVector(name="sparse-image", vector=vector)
        ),
    )<|MERGE_RESOLUTION|>--- conflicted
+++ resolved
@@ -7,23 +7,15 @@
     generate_sparse_fixtures,
     init_client,
     sparse_vectors_config,
-<<<<<<< HEAD
     initialize_fixture_collection,
-=======
     sparse_text_vector_size,
->>>>>>> d357ceff
 )
 
 NUM_VECTORS = 10
 
 
-<<<<<<< HEAD
 def test_delete_points(local_client: QdrantBase, remote_client: QdrantBase, collection_name: str):
-    points = generate_fixtures(100)
-=======
-def test_delete_points(local_client, remote_client):
     points = generate_fixtures(NUM_VECTORS)
->>>>>>> d357ceff
     vector = points[0].vector["image"]
 
     initialize_fixture_collection(local_client, collection_name)
@@ -47,13 +39,7 @@
     local_client.delete(collection_name, found_ids)
     remote_client.delete(collection_name, found_ids)
 
-<<<<<<< HEAD
-    compare_collections(
-        local_client, remote_client, 100, attrs=("points_count",), collection_name=collection_name
-    )
-=======
     compare_collections(local_client, remote_client, NUM_VECTORS, attrs=("points_count",))
->>>>>>> d357ceff
 
     compare_client_results(
         local_client,
@@ -62,19 +48,10 @@
     )
 
     # delete non-existent points
-<<<<<<< HEAD
-    local_client.delete(collection_name, found_ids)
-    remote_client.delete(collection_name, found_ids)
-
-    compare_collections(
-        local_client, remote_client, 100, attrs=("points_count",), collection_name=collection_name
-    )
-=======
     local_client.delete(COLLECTION_NAME, found_ids)
     remote_client.delete(COLLECTION_NAME, found_ids)
 
     compare_collections(local_client, remote_client, NUM_VECTORS, attrs=("points_count",))
->>>>>>> d357ceff
 
     compare_client_results(
         local_client,
@@ -83,15 +60,10 @@
     )
 
 
-<<<<<<< HEAD
 def test_delete_sparse_points(
     local_client: QdrantBase, remote_client: QdrantBase, collection_name: str
 ):
-    points = generate_sparse_fixtures(100)
-=======
-def test_delete_sparse_points():
     points = generate_sparse_fixtures(sparse_text_vector_size)
->>>>>>> d357ceff
     vector = points[0].vector["sparse-image"]
 
     init_client(local_client, [], collection_name, sparse_vectors_config=sparse_vectors_config)
@@ -119,11 +91,7 @@
     remote_client.delete(collection_name, found_ids)
 
     compare_collections(
-<<<<<<< HEAD
-        local_client, remote_client, 100, attrs=("points_count",), collection_name=collection_name
-=======
         local_client, remote_client, sparse_text_vector_size, attrs=("points_count",)
->>>>>>> d357ceff
     )
 
     compare_client_results(
