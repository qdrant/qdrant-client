#!/bin/bash

set -ex

function stop_docker()
{
  echo "stopping qdrant_test"
  docker stop qdrant_test
}

# Ensure current path is project root
cd "$(dirname "$0")/../"

QDRANT_LATEST="v1.3.0"
QDRANT_VERSION=${QDRANT_VERSION:-"$QDRANT_LATEST"}
REST_PORT="6333"
GRPC_PORT="6334"

QDRANT_HOST=localhost:${REST_PORT}

docker run -d --rm \
<<<<<<< HEAD
           -p ${REST_PORT}:${REST_PORT} \
           -p ${GRPC_PORT}:${GRPC_PORT} \
           -e QDRANT__SERVICE__GRPC_PORT=${GRPC_PORT} \
=======
           -p "6333:6333" \
           -p "6334:6334" \
           -e QDRANT__SERVICE__GRPC_PORT="6334" \
>>>>>>> ea412c49
           --name qdrant_test qdrant/qdrant:${QDRANT_VERSION}

trap stop_docker SIGINT
trap stop_docker ERR

until $(curl --output /dev/null --silent --get --fail http://$QDRANT_HOST/collections); do
  printf 'waiting for server to start...'
  sleep 5
done

# If running backwards compatibility tests, skip local compatibility tests
# Backwards compatibility tests are enabled by setting QDRANT_VERSION to a version that is not the latest

if [ "$QDRANT_VERSION" != "$QDRANT_LATEST" ]; then
  pytest --ignore=tests/congruence_tests
else
  pytest
fi


echo "Ok, that is enough"

stop_docker<|MERGE_RESOLUTION|>--- conflicted
+++ resolved
@@ -19,15 +19,9 @@
 QDRANT_HOST=localhost:${REST_PORT}
 
 docker run -d --rm \
-<<<<<<< HEAD
            -p ${REST_PORT}:${REST_PORT} \
            -p ${GRPC_PORT}:${GRPC_PORT} \
            -e QDRANT__SERVICE__GRPC_PORT=${GRPC_PORT} \
-=======
-           -p "6333:6333" \
-           -p "6334:6334" \
-           -e QDRANT__SERVICE__GRPC_PORT="6334" \
->>>>>>> ea412c49
            --name qdrant_test qdrant/qdrant:${QDRANT_VERSION}
 
 trap stop_docker SIGINT
