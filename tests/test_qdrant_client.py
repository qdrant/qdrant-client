import asyncio
import importlib.metadata
import os
import platform
import uuid
from pprint import pprint
from tempfile import mkdtemp
from time import sleep

import numpy as np
import pytest
from httpx import Timeout
from grpc import Compression, RpcError

import qdrant_client.http.exceptions
from qdrant_client import QdrantClient, models
from qdrant_client._pydantic_compat import to_dict
<<<<<<< HEAD
from qdrant_client.common.client_exceptions import ResourceExhaustedResponse
from qdrant_client.conversions.common_types import PointVectors, Record
=======
from qdrant_client.conversions.common_types import PointVectors, Record, StrictModeConfig
>>>>>>> 553b0040
from qdrant_client.conversions.conversion import grpc_to_payload, json_to_value
from qdrant_client.local.qdrant_local import QdrantLocal
from qdrant_client.models import (
    Batch,
    CompressionRatio,
    CreateAlias,
    CreateAliasOperation,
    Distance,
    FieldCondition,
    Filter,
    HasIdCondition,
    HnswConfigDiff,
    MatchAny,
    MatchText,
    MatchValue,
    OptimizersConfigDiff,
    PayloadSchemaType,
    PointIdsList,
    PointStruct,
    ProductQuantization,
    ProductQuantizationConfig,
    QuantizationSearchParams,
    Range,
    RecommendRequest,
    ScalarQuantization,
    ScalarQuantizationConfig,
    ScalarType,
    SearchParams,
    SearchRequest,
    TextIndexParams,
    TokenizerType,
    VectorParams,
    VectorParamsDiff,
)
from qdrant_client.qdrant_remote import QdrantRemote
from qdrant_client.uploader.grpc_uploader import payload_to_grpc
from tests.congruence_tests.test_common import (
    generate_fixtures,
    init_client,
    init_remote,
    initialize_fixture_collection,
)
from tests.fixtures.payload import (
    one_random_payload_please,
    random_payload,
    random_real_word,
)
from tests.fixtures.points import generate_points
from tests.utils import read_version

DIM = 100
NUM_VECTORS = 1_000
COLLECTION_NAME = "client_test"
COLLECTION_NAME_ALIAS = "client_test_alias"
WRITE_LIMIT = 3
READ_LIMIT = 2


TIMEOUT = 60


def create_random_vectors():
    vectors_path = os.path.join(mkdtemp(), "vectors.npy")
    fp = np.memmap(vectors_path, dtype="float32", mode="w+", shape=(NUM_VECTORS, DIM))

    data = np.random.rand(NUM_VECTORS, DIM).astype(np.float32)
    fp[:] = data[:]
    fp.flush()
    return vectors_path


def test_client_init():
    import tempfile

    client = QdrantClient(":memory:")
    assert isinstance(client._client, QdrantLocal)
    assert client._client.location == ":memory:"

    with tempfile.TemporaryDirectory() as tmpdir:
        client = QdrantClient(path=tmpdir + "/test.db")
        assert isinstance(client._client, QdrantLocal)
        assert client._client.location == tmpdir + "/test.db"

    client = QdrantClient()
    assert isinstance(client._client, QdrantRemote)
    assert client._client.rest_uri == "http://localhost:6333"

    client = QdrantClient(":memory:")
    assert isinstance(client._client, QdrantLocal)

    client = QdrantClient(check_compatibility=False)
    assert isinstance(client._client, QdrantRemote)

    client = QdrantClient(prefer_grpc=True)
    assert isinstance(client._client, QdrantRemote)

    client = QdrantClient(https=True)
    assert isinstance(client._client, QdrantRemote)
    assert client._client.rest_uri == "https://localhost:6333"

    client = QdrantClient(https=True, port=7333)
    assert isinstance(client._client, QdrantRemote)
    assert client._client.rest_uri == "https://localhost:7333"

    client = QdrantClient(host="hidden_port_addr.com", prefix="custom")
    assert isinstance(client._client, QdrantRemote)
    assert client._client.rest_uri == "http://hidden_port_addr.com:6333/custom"

    client = QdrantClient(host="hidden_port_addr.com", port=None)
    assert isinstance(client._client, QdrantRemote)
    assert client._client.rest_uri == "http://hidden_port_addr.com"

    client = QdrantClient(
        host="hidden_port_addr.com",
        port=None,
        prefix="custom",
    )
    assert isinstance(client._client, QdrantRemote)
    assert client._client.rest_uri == "http://hidden_port_addr.com/custom"

    client = QdrantClient("http://hidden_port_addr.com", port=None)
    assert isinstance(client._client, QdrantRemote)
    assert client._client.rest_uri == "http://hidden_port_addr.com"

    # url takes precedence over port, which has default value for a backward compatibility
    client = QdrantClient(url="http://localhost:6333", port=7333)
    assert isinstance(client._client, QdrantRemote)
    assert client._client.rest_uri == "http://localhost:6333"

    client = QdrantClient(url="http://localhost:6333", prefix="custom")
    assert isinstance(client._client, QdrantRemote)
    assert client._client.rest_uri == "http://localhost:6333/custom"

    client = QdrantClient(url="http://localhost:6333/custom")
    assert isinstance(client._client, QdrantRemote)
    assert client._client.rest_uri == "http://localhost:6333/custom"
    assert client._client._prefix == "/custom"

    client = QdrantClient("my-domain.com")
    assert isinstance(client._client, QdrantRemote)
    assert client._client.rest_uri == "http://my-domain.com:6333"

    client = QdrantClient("my-domain.com:80")
    assert isinstance(client._client, QdrantRemote)
    assert client._client.rest_uri == "http://my-domain.com:80"

    with pytest.raises(ValueError):
        QdrantClient(url="http://localhost:6333", host="localhost")

    with pytest.raises(ValueError):
        QdrantClient(url="http://localhost:6333/origin", prefix="custom")

    client = QdrantClient("127.0.0.1:6333")
    assert isinstance(client._client, QdrantRemote)
    assert client._client.rest_uri == "http://127.0.0.1:6333"

    client = QdrantClient("localhost:6333")
    assert isinstance(client._client, QdrantRemote)
    assert client._client.rest_uri == "http://localhost:6333"

    client = QdrantClient(":memory:", not_exist_param="test")
    assert isinstance(client._client, QdrantLocal)

    grid_params = [
        {"location": ":memory:", "url": "http://localhost:6333"},
        {"location": ":memory:", "host": "localhost"},
        {"location": ":memory:", "path": "/tmp/test.db"},
        {"url": "http://localhost:6333", "host": "localhost"},
        {"url": "http://localhost:6333", "path": "/tmp/test.db"},
        {"host": "localhost", "path": "/tmp/test.db"},
    ]
    for params in grid_params:
        with pytest.raises(
            ValueError,
            match="Only one of <location>, <url>, <host> or <path> should be specified.",
        ):
            QdrantClient(**params)

    client = QdrantClient(
        url="http://localhost:6333", prefix="custom", metadata={"some-rest-meta": "some-value"}
    )
    assert client.init_options["url"] == "http://localhost:6333"
    assert client.init_options["prefix"] == "custom"
    assert client.init_options["metadata"] == {"some-rest-meta": "some-value"}


@pytest.mark.parametrize("prefer_grpc", [False, True])
@pytest.mark.parametrize("parallel", [1, 2])
def test_records_upload(prefer_grpc, parallel):
    import warnings

    warnings.simplefilter("ignore", category=DeprecationWarning)

    records = (
        Record(
            id=idx,
            vector=np.random.rand(DIM).tolist(),
            payload=one_random_payload_please(idx),
        )
        for idx in range(NUM_VECTORS)
    )

    client = QdrantClient(prefer_grpc=prefer_grpc, timeout=TIMEOUT)
    if client.collection_exists(COLLECTION_NAME):
        client.delete_collection(collection_name=COLLECTION_NAME, timeout=TIMEOUT)
    client.create_collection(
        collection_name=COLLECTION_NAME,
        vectors_config=VectorParams(size=DIM, distance=Distance.DOT),
        timeout=TIMEOUT,
    )

    client.upload_records(collection_name=COLLECTION_NAME, records=records, parallel=parallel)

    # By default, Qdrant indexes data updates asynchronously, so client don't need to wait before sending next batch
    # Let's give it a second to actually add all points to a collection.
    # If you need to change this behaviour - simply enable synchronous processing by enabling `wait=true`
    sleep(1)

    collection_info = client.get_collection(collection_name=COLLECTION_NAME)

    assert collection_info.points_count == NUM_VECTORS

    result_count = client.count(
        COLLECTION_NAME,
        count_filter=Filter(
            must=[
                FieldCondition(
                    key="rand_number",  # Condition based on values of `rand_number` field.
                    range=Range(gte=0.5),  # Select only those results where `rand_number` >= 0.5
                )
            ]
        ),
    )

    assert result_count.count < 900
    assert result_count.count > 100

    records = (Record(id=idx, vector=np.random.rand(DIM).tolist()) for idx in range(NUM_VECTORS))

    client.delete_collection(collection_name=COLLECTION_NAME, timeout=TIMEOUT)
    client.create_collection(
        collection_name=COLLECTION_NAME,
        vectors_config=VectorParams(size=DIM, distance=Distance.DOT),
        timeout=TIMEOUT,
    )

    client.upload_records(
        collection_name=COLLECTION_NAME, records=records, parallel=parallel, wait=True
    )

    collection_info = client.get_collection(collection_name=COLLECTION_NAME)

    assert collection_info.points_count == NUM_VECTORS


@pytest.mark.parametrize("prefer_grpc", [False, True])
@pytest.mark.parametrize("parallel", [1, 2])
def test_point_upload(prefer_grpc, parallel):
    points = (
        PointStruct(
            id=idx,
            vector=np.random.rand(DIM).tolist(),
            payload=one_random_payload_please(idx),
        )
        for idx in range(NUM_VECTORS)
    )

    client = QdrantClient(prefer_grpc=prefer_grpc, timeout=TIMEOUT)

    if client.collection_exists(COLLECTION_NAME):
        client.delete_collection(collection_name=COLLECTION_NAME, timeout=TIMEOUT)
    client.create_collection(
        collection_name=COLLECTION_NAME,
        vectors_config=VectorParams(size=DIM, distance=Distance.DOT),
        timeout=TIMEOUT,
    )

    client.upload_points(collection_name=COLLECTION_NAME, points=points, parallel=parallel)

    # By default, Qdrant indexes data updates asynchronously, so client don't need to wait before sending next batch
    # Let's give it a second to actually add all points to a collection.
    # If you need to change this behaviour - simply enable synchronous processing by enabling `wait=true`
    sleep(1)

    collection_info = client.get_collection(collection_name=COLLECTION_NAME)

    assert collection_info.points_count == NUM_VECTORS

    result_count = client.count(
        COLLECTION_NAME,
        count_filter=Filter(
            must=[
                FieldCondition(
                    key="rand_number",  # Condition based on values of `rand_number` field.
                    range=Range(gte=0.5),  # Select only those results where `rand_number` >= 0.5
                )
            ]
        ),
    )

    assert result_count.count < 900
    assert result_count.count > 100

    client.delete_collection(collection_name=COLLECTION_NAME, timeout=TIMEOUT)
    client.create_collection(
        collection_name=COLLECTION_NAME,
        vectors_config=VectorParams(size=DIM, distance=Distance.DOT),
        timeout=TIMEOUT,
    )

    points = (
        PointStruct(id=idx, vector=np.random.rand(DIM).tolist()) for idx in range(NUM_VECTORS)
    )

    client.upload_points(
        collection_name=COLLECTION_NAME, points=points, parallel=parallel, wait=True
    )

    collection_info = client.get_collection(collection_name=COLLECTION_NAME)

    assert collection_info.points_count == NUM_VECTORS


@pytest.mark.parametrize("prefer_grpc", [False, True])
@pytest.mark.parametrize("parallel", [1, 2])
def test_upload_collection(prefer_grpc, parallel):
    size = 3
    batch_size = 2
    client = QdrantClient(prefer_grpc=prefer_grpc, timeout=TIMEOUT)

    if client.collection_exists(COLLECTION_NAME):
        client.delete_collection(collection_name=COLLECTION_NAME, timeout=TIMEOUT)
    client.create_collection(
        collection_name=COLLECTION_NAME,
        vectors_config=VectorParams(size=size, distance=Distance.DOT),
        timeout=TIMEOUT,
    )
    vectors = [
        [1.0, 2.0, 3.0],
        [4.0, 5.0, 6.0],
        [7.0, 8.0, 9.0],
        [10.0, 11.0, 12.0],
        [13.0, 14.0, 15.0],
    ]
    payload = [{"a": 2}, {"b": 3}, {"c": 4}, {"d": 5}, {"e": 6}]
    ids = [1, 2, 3, 4, 5]

    client.upload_collection(
        collection_name=COLLECTION_NAME,
        vectors=vectors,
        parallel=parallel,
        wait=True,
        batch_size=batch_size,
    )

    assert client.get_collection(collection_name=COLLECTION_NAME).points_count == 5

    client.delete_collection(collection_name=COLLECTION_NAME, timeout=TIMEOUT)
    client.create_collection(
        collection_name=COLLECTION_NAME,
        vectors_config=VectorParams(size=size, distance=Distance.DOT),
        timeout=TIMEOUT,
    )

    client.upload_collection(
        collection_name=COLLECTION_NAME,
        vectors=vectors,
        payload=payload,
        ids=ids,
        parallel=parallel,
        wait=True,
        batch_size=batch_size,
    )

    assert client.get_collection(collection_name=COLLECTION_NAME).points_count == 5


@pytest.mark.parametrize("prefer_grpc", [False, True])
def test_multiple_vectors(prefer_grpc):
    num_vectors = 100
    points = [
        PointStruct(
            id=idx,
            vector={
                "image": np.random.rand(DIM).tolist(),
                "text": np.random.rand(DIM * 2).tolist(),
            },
            payload=one_random_payload_please(idx),
        )
        for idx in range(num_vectors)
    ]

    client = QdrantClient(prefer_grpc=prefer_grpc, timeout=TIMEOUT)
    if client.collection_exists(COLLECTION_NAME):
        client.delete_collection(collection_name=COLLECTION_NAME, timeout=TIMEOUT)
    client.create_collection(
        collection_name=COLLECTION_NAME,
        vectors_config={
            "image": VectorParams(size=DIM, distance=Distance.DOT),
            "text": VectorParams(size=DIM * 2, distance=Distance.COSINE),
        },
        timeout=TIMEOUT,
    )

    client.upload_points(collection_name=COLLECTION_NAME, points=points, parallel=1)

    query_vector = list(np.random.rand(DIM))

    hits = client.search(
        collection_name=COLLECTION_NAME,
        query_vector=("image", query_vector),
        with_vectors=True,
        limit=5,  # Return 5 closest points
    )

    assert len(hits) == 5
    assert "image" in hits[0].vector
    assert "text" in hits[0].vector

    hits = client.search(
        collection_name=COLLECTION_NAME,
        query_vector=("text", query_vector * 2),
        with_vectors=True,
        limit=5,  # Return 5 closest points
    )

    assert len(hits) == 5
    assert "image" in hits[0].vector
    assert "text" in hits[0].vector


@pytest.mark.parametrize("prefer_grpc", [False, True])
@pytest.mark.parametrize("numpy_upload", [False, True])
@pytest.mark.parametrize("local_mode", [False, True])
def test_qdrant_client_integration(prefer_grpc, numpy_upload, local_mode):
    major, minor, patch, dev = read_version()

    vectors_path = create_random_vectors()

    if numpy_upload:
        vectors = np.memmap(vectors_path, dtype="float32", mode="r", shape=(NUM_VECTORS, DIM))
        vectors_2 = vectors[2].tolist()
    else:
        vectors = [np.random.rand(DIM).tolist() for _ in range(NUM_VECTORS)]
        vectors_2 = vectors[2]

    payload = random_payload(NUM_VECTORS)

    if local_mode:
        client = QdrantClient(location=":memory:", prefer_grpc=prefer_grpc)
    else:
        client = QdrantClient(prefer_grpc=prefer_grpc, timeout=TIMEOUT)
    if client.collection_exists(COLLECTION_NAME):
        client.delete_collection(collection_name=COLLECTION_NAME, timeout=TIMEOUT)
    client.create_collection(
        collection_name=COLLECTION_NAME,
        vectors_config=VectorParams(size=DIM, distance=Distance.DOT),
        timeout=TIMEOUT,
    )

    if dev or None in (major, minor, patch) or (major, minor, patch) >= (1, 8, 0):
        assert client.collection_exists(collection_name=COLLECTION_NAME)
        assert not client.collection_exists(collection_name="non_existing_collection")

    # Call Qdrant API to retrieve list of existing collections
    collections = client.get_collections().collections

    # Print all existing collections
    for collection in collections:
        print(to_dict(collection))

    # Retrieve detailed information about newly created collection
    test_collection = client.get_collection(COLLECTION_NAME)
    pprint(to_dict(test_collection))

    # Upload data to a new collection
    client.upload_collection(
        collection_name=COLLECTION_NAME,
        vectors=vectors,
        payload=payload,
        ids=range(len(vectors)),
        parallel=2,
    )

    # By default, Qdrant indexes data updates asynchronously, so client don't need to wait before sending next batch
    # Let's give it a second to actually add all points to a collection.
    # If you need to change this behaviour - simply enable synchronous processing by enabling `wait=true`
    sleep(1)

    result_count = client.count(
        COLLECTION_NAME,
        count_filter=Filter(
            must=[
                FieldCondition(
                    key="rand_number",  # Condition based on values of `rand_number` field.
                    range=Range(gte=0.5),  # Select only those results where `rand_number` >= 0.5
                )
            ]
        ),
    )

    assert result_count.count < 900
    assert result_count.count > 100

    client.update_collection_aliases(
        change_aliases_operations=[
            CreateAliasOperation(
                create_alias=CreateAlias(
                    collection_name=COLLECTION_NAME, alias_name=COLLECTION_NAME_ALIAS
                )
            )
        ]
    )

    collection_aliases = client.get_collection_aliases(COLLECTION_NAME)

    assert collection_aliases.aliases[0].collection_name == COLLECTION_NAME
    assert collection_aliases.aliases[0].alias_name == COLLECTION_NAME_ALIAS

    all_aliases = client.get_aliases()

    assert all_aliases.aliases[0].collection_name == COLLECTION_NAME
    assert all_aliases.aliases[0].alias_name == COLLECTION_NAME_ALIAS

    # Create payload index for field `rand_number`
    # If indexed field appear in filtering condition - search operation could be performed faster
    index_create_result = client.create_payload_index(
        COLLECTION_NAME, field_name="rand_number", field_schema=PayloadSchemaType.FLOAT
    )
    pprint(to_dict(index_create_result))
    # Again, with string field
    index_create_result = client.create_payload_index(
        COLLECTION_NAME, field_name="rand_number", field_schema="float"
    )
    pprint(to_dict(index_create_result))

    # Let's now check details about our new collection
    test_collection = client.get_collection(COLLECTION_NAME_ALIAS)
    pprint(to_dict(test_collection))

    # Now we can actually search in the collection
    # Let's create some random vector
    query_vector = np.random.rand(DIM)
    query_vector_1: list[float] = list(np.random.rand(DIM))
    query_vector_2: list[float] = list(np.random.rand(DIM))
    query_vector_3: list[float] = list(np.random.rand(DIM))

    #  and use it as a query
    hits = client.search(
        collection_name=COLLECTION_NAME,
        query_vector=query_vector,
        query_filter=None,  # Don't use any filters for now, search across all indexed points
        with_payload=True,  # Also return a stored payload for found points
        limit=5,  # Return 5 closest points
    )

    assert len(hits) == 5

    # Print found results
    print("Search result:")
    for hit in hits:
        print(hit)

    client.create_payload_index(COLLECTION_NAME, "id_str", field_schema=PayloadSchemaType.KEYWORD)
    #  and use it as a query
    hits = client.search(
        collection_name=COLLECTION_NAME,
        query_vector=query_vector,
        query_filter=Filter(must=[FieldCondition(key="id_str", match=MatchValue(value="11"))]),
        with_payload=True,
        limit=5,
    )

    assert "11" in hits[0].payload["id_str"]

    hits_should = client.search(
        collection_name=COLLECTION_NAME,
        query_vector=query_vector,
        query_filter=Filter(
            should=[
                FieldCondition(key="id_str", match=MatchValue(value="10")),
                FieldCondition(key="id_str", match=MatchValue(value="11")),
            ]
        ),
        with_payload=True,
        limit=5,
    )

    hits_match_any = client.search(
        collection_name=COLLECTION_NAME,
        query_vector=query_vector,
        query_filter=Filter(
            must=[
                FieldCondition(
                    key="id_str",
                    match=MatchAny(any=["10", "11"]),
                )
            ]
        ),
        with_payload=True,
        limit=5,
    )
    assert hits_should == hits_match_any

    if dev or None in (major, minor, patch) or (major, minor, patch) >= (1, 8, 0):
        hits_min_should = client.search(
            collection_name=COLLECTION_NAME,
            query_vector=query_vector,
            query_filter=Filter(
                min_should=models.MinShould(
                    conditions=[
                        FieldCondition(key="id_str", match=MatchValue(value="11")),
                        FieldCondition(key="rand_digit", match=MatchAny(any=list(range(10)))),
                        FieldCondition(key="id", match=MatchAny(any=list(range(100, 150)))),
                    ],
                    min_count=2,
                )
            ),
            with_payload=True,
            limit=5,
        )
        assert len(hits_min_should) > 0

        hits_min_should_empty = client.search(
            collection_name=COLLECTION_NAME,
            query_vector=query_vector,
            query_filter=Filter(
                min_should=models.MinShould(
                    conditions=[
                        FieldCondition(key="id_str", match=MatchValue(value="11")),
                    ],
                    min_count=2,
                )
            ),
            with_payload=True,
            limit=5,
        )
        assert len(hits_min_should_empty) == 0

    # Let's now query same vector with filter condition
    hits = client.search(
        collection_name=COLLECTION_NAME,
        query_vector=query_vector,
        query_filter=Filter(
            must=[  # These conditions are required for search results
                FieldCondition(
                    key="rand_number",  # Condition based on values of `rand_number` field.
                    range=Range(gte=0.5),  # Select only those results where `rand_number` >= 0.5
                )
            ]
        ),
        append_payload=True,  # Also return a stored payload for found points
        limit=5,  # Return 5 closest points
    )

    print("Filtered search result (`rand_number` >= 0.5):")
    for hit in hits:
        print(hit)

    if dev or None in (major, minor, patch) or (major, minor, patch) >= (1, 10, 0):
        query_response = client.query_points(
            collection_name=COLLECTION_NAME,
            query=query_vector,
            limit=5,
        )

        assert len(query_response.points) == 5

    got_points = client.retrieve(
        collection_name=COLLECTION_NAME,
        ids=[1, 2, 3],
        with_payload=True,
        with_vectors=True,
    )

    # ------------------ Test for full-text filtering ------------------

    # Create index for full-text search
    client.create_payload_index(
        COLLECTION_NAME,
        "words",
        field_schema=TextIndexParams(
            type="text",
            tokenizer=TokenizerType.WORD,
            min_token_len=2,
            max_token_len=15,
            lowercase=True,
        ),
    )

    for i in range(10):
        query_word = random_real_word()
        hits, _offset = client.scroll(
            collection_name=COLLECTION_NAME,
            scroll_filter=Filter(
                must=[FieldCondition(key="words", match=MatchText(text=query_word))]
            ),
            with_payload=True,
            limit=10,
        )

        assert len(hits) > 0

        for hit in hits:
            assert query_word in hit.payload["words"]

    # ------------------  Test for batch queries ------------------
    filter_1 = Filter(must=[FieldCondition(key="rand_number", range=Range(gte=0.3))])
    filter_2 = Filter(must=[FieldCondition(key="rand_number", range=Range(gte=0.5))])
    filter_3 = Filter(must=[FieldCondition(key="rand_number", range=Range(gte=0.7))])

    search_queries = [
        SearchRequest(
            vector=query_vector_1,
            filter=filter_1,
            limit=5,
            with_payload=True,
        ),
        SearchRequest(
            vector=query_vector_2,
            filter=filter_2,
            limit=5,
            with_payload=True,
        ),
        SearchRequest(
            vector=query_vector_3,
            filter=filter_3,
            limit=5,
            with_payload=True,
        ),
    ]
    single_search_result_1 = client.search(
        collection_name=COLLECTION_NAME,
        query_vector=query_vector_1,
        query_filter=filter_1,
        limit=5,
    )
    single_search_result_2 = client.search(
        collection_name=COLLECTION_NAME,
        query_vector=query_vector_2,
        query_filter=filter_2,
        limit=5,
    )
    single_search_result_3 = client.search(
        collection_name=COLLECTION_NAME,
        query_vector=query_vector_3,
        query_filter=filter_3,
        limit=5,
    )

    batch_search_result = client.search_batch(
        collection_name=COLLECTION_NAME, requests=search_queries
    )

    assert len(batch_search_result) == 3
    assert batch_search_result[0] == single_search_result_1
    assert batch_search_result[1] == single_search_result_2
    assert batch_search_result[2] == single_search_result_3

    recommend_queries = [
        RecommendRequest(
            positive=[1],
            negative=[],
            filter=filter_1,
            limit=5,
            with_payload=True,
        ),
        RecommendRequest(
            positive=[2],
            negative=[],
            filter=filter_2,
            limit=5,
            with_payload=True,
        ),
        RecommendRequest(
            positive=[3],
            negative=[],
            filter=filter_3,
            limit=5,
            with_payload=True,
        ),
    ]
    reco_result_1 = client.recommend(
        collection_name=COLLECTION_NAME, positive=[1], query_filter=filter_1, limit=5
    )
    reco_result_2 = client.recommend(
        collection_name=COLLECTION_NAME, positive=[2], query_filter=filter_2, limit=5
    )
    reco_result_3 = client.recommend(
        collection_name=COLLECTION_NAME, positive=[3], query_filter=filter_3, limit=5
    )

    batch_reco_result = client.recommend_batch(
        collection_name=COLLECTION_NAME, requests=recommend_queries
    )

    assert len(batch_reco_result) == 3
    assert batch_reco_result[0] == reco_result_1
    assert batch_reco_result[1] == reco_result_2
    assert batch_reco_result[2] == reco_result_3

    if dev or None in (major, minor, patch) or (major, minor, patch) >= (1, 10, 0):
        query_points_requests = [
            models.QueryRequest(
                query=query_vector_1,
                filter=filter_1,
                limit=5,
                with_payload=True,
            ),
            models.QueryRequest(
                query=query_vector_2,
                filter=filter_2,
                limit=5,
                with_payload=True,
            ),
            models.QueryRequest(
                query=query_vector_3,
                filter=filter_3,
                limit=5,
                with_payload=True,
            ),
        ]
        single_query_result_1 = client.query_points(
            collection_name=COLLECTION_NAME,
            query=query_vector_1,
            query_filter=filter_1,
            limit=5,
        )
        single_query_result_2 = client.query_points(
            collection_name=COLLECTION_NAME,
            query=query_vector_2,
            query_filter=filter_2,
            limit=5,
        )
        single_query_result_3 = client.query_points(
            collection_name=COLLECTION_NAME,
            query=query_vector_3,
            query_filter=filter_3,
            limit=5,
        )

        batch_query_result = client.query_batch_points(
            collection_name=COLLECTION_NAME, requests=query_points_requests
        )

        assert len(batch_query_result) == 3
        assert batch_query_result[0] == single_query_result_1
        assert batch_query_result[1] == single_query_result_2
        assert batch_query_result[2] == single_query_result_3

    # ------------------  End of batch queries test ----------------

    assert len(got_points) == 3

    client.delete(
        collection_name=COLLECTION_NAME,
        wait=True,
        points_selector=PointIdsList(points=[2, 3]),
    )

    got_points = client.retrieve(
        collection_name=COLLECTION_NAME,
        ids=[1, 2, 3],
        with_payload=True,
        with_vectors=True,
    )

    assert len(got_points) == 1

    client.upsert(
        collection_name=COLLECTION_NAME,
        wait=True,
        points=[PointStruct(id=2, payload={"hello": "world"}, vector=vectors_2)],
    )

    got_points = client.retrieve(
        collection_name=COLLECTION_NAME,
        ids=[1, 2, 3],
        with_payload=True,
        with_vectors=True,
    )

    assert len(got_points) == 2

    client.set_payload(
        collection_name=COLLECTION_NAME,
        payload={"new_key": 123},
        points=[1, 2],
        wait=True,
    )

    got_points = client.retrieve(
        collection_name=COLLECTION_NAME,
        ids=[1, 2],
        with_payload=True,
        with_vectors=True,
    )

    for point in got_points:
        assert point.payload.get("new_key") == 123

    client.delete_payload(
        collection_name=COLLECTION_NAME,
        keys=["new_key"],
        points=[1],
    )

    got_points = client.retrieve(
        collection_name=COLLECTION_NAME, ids=[1], with_payload=True, with_vectors=True
    )

    for point in got_points:
        assert "new_key" not in point.payload

    client.clear_payload(
        collection_name=COLLECTION_NAME,
        points_selector=PointIdsList(points=[1, 2]),
    )

    got_points = client.retrieve(
        collection_name=COLLECTION_NAME,
        ids=[1, 2],
        with_payload=True,
        with_vectors=True,
    )

    for point in got_points:
        assert not point.payload

    positive = [1, 2, query_vector.tolist()]
    negative = []

    if None not in (major, minor, patch) and (major, minor, patch) < (1, 6, 0):
        positive = [1, 2]
        negative = []

    recommended_points = client.recommend(
        collection_name=COLLECTION_NAME,
        positive=positive,
        negative=negative,
        query_filter=Filter(
            must=[  # These conditions are required for recommend results
                FieldCondition(
                    key="rand_number",  # Condition based on values of `rand_number` field.
                    range=Range(lte=0.5),  # Select only those results where `rand_number` >= 0.5
                )
            ]
        ),
        limit=5,
        with_payload=True,
        with_vectors=False,
    )

    assert len(recommended_points) == 5

    scrolled_points, next_page = client.scroll(
        collection_name=COLLECTION_NAME,
        scroll_filter=Filter(
            must=[  # These conditions are required for scroll results
                FieldCondition(
                    key="rand_number",  # Condition based on values of `rand_number` field.
                    range=Range(lte=0.5),  # Return only those results where `rand_number` <= 0.5
                )
            ]
        ),
        limit=5,
        offset=None,
        with_payload=True,
        with_vectors=False,
    )

    assert isinstance(next_page, (int, str))

    assert len(scrolled_points) == 5

    _, next_page = client.scroll(
        collection_name=COLLECTION_NAME,
        scroll_filter=Filter(
            must=[  # These conditions are required for scroll results
                FieldCondition(
                    key="rand_number",  # Condition based on values of `rand_number` field.
                    range=Range(lte=0.5),  # Return only those results where `rand_number` <= 0.5
                )
            ]
        ),
        limit=1000,
        offset=None,
        with_payload=True,
        with_vectors=False,
    )

    assert next_page is None

    client.batch_update_points(
        collection_name=COLLECTION_NAME,
        ordering=models.WriteOrdering.STRONG,
        update_operations=[
            models.UpsertOperation(
                upsert=models.PointsList(
                    points=[
                        models.PointStruct(
                            id=1,
                            payload={"new_key": 123},
                            vector=vectors_2,
                        ),
                        models.PointStruct(
                            id=2,
                            payload={"new_key": 321},
                            vector=vectors_2,
                        ),
                    ]
                )
            ),
            models.DeleteOperation(delete=models.PointIdsList(points=[2])),
            models.SetPayloadOperation(
                set_payload=models.SetPayload(payload={"new_key2": 321}, points=[1])
            ),
            models.OverwritePayloadOperation(
                overwrite_payload=models.SetPayload(
                    payload={
                        "new_key3": 321,
                        "new_key4": 321,
                    },
                    points=[1],
                )
            ),
            models.DeletePayloadOperation(
                delete_payload=models.DeletePayload(keys=["new_key3"], points=[1])
            ),
            models.ClearPayloadOperation(clear_payload=models.PointIdsList(points=[1])),
            models.UpdateVectorsOperation(
                update_vectors=models.UpdateVectors(
                    points=[
                        models.PointVectors(
                            id=1,
                            vector=vectors_2,
                        )
                    ]
                )
            ),
            models.DeleteVectorsOperation(
                delete_vectors=models.DeleteVectors(points=[1], vector=[""])
            ),
        ],
    )


@pytest.mark.parametrize("prefer_grpc", [False, True])
def test_qdrant_client_integration_update_collection(prefer_grpc):
    client = QdrantClient(prefer_grpc=prefer_grpc, timeout=TIMEOUT)
    if client.collection_exists(COLLECTION_NAME):
        client.delete_collection(collection_name=COLLECTION_NAME, timeout=TIMEOUT)
    client.create_collection(
        collection_name=COLLECTION_NAME,
        vectors_config={
            "text": VectorParams(size=DIM, distance=Distance.DOT),
        },
        timeout=TIMEOUT,
    )

    client.update_collection(
        collection_name=COLLECTION_NAME,
        vectors_config={
            "text": VectorParamsDiff(
                hnsw_config=HnswConfigDiff(
                    m=32,
                    ef_construct=123,
                ),
                quantization_config=ProductQuantization(
                    product=ProductQuantizationConfig(
                        compression=CompressionRatio.X32,
                        always_ram=True,
                    ),
                ),
                on_disk=True,
            ),
        },
        hnsw_config=HnswConfigDiff(
            ef_construct=123,
        ),
        quantization_config=ScalarQuantization(
            scalar=ScalarQuantizationConfig(
                type=ScalarType.INT8,
                quantile=0.8,
                always_ram=False,
            ),
        ),
        optimizers_config=OptimizersConfigDiff(max_segment_size=10000),
    )

    collection_info = client.get_collection(COLLECTION_NAME)

    assert collection_info.config.params.vectors["text"].hnsw_config.m == 32
    assert collection_info.config.params.vectors["text"].hnsw_config.ef_construct == 123
    assert (
        collection_info.config.params.vectors["text"].quantization_config.product.compression
        == CompressionRatio.X32
    )
    assert collection_info.config.params.vectors["text"].quantization_config.product.always_ram
    assert collection_info.config.params.vectors["text"].on_disk
    assert collection_info.config.hnsw_config.ef_construct == 123
    assert collection_info.config.quantization_config.scalar.type == ScalarType.INT8
    assert 0.7999 < collection_info.config.quantization_config.scalar.quantile < 0.8001
    assert not collection_info.config.quantization_config.scalar.always_ram

    assert collection_info.config.optimizer_config.max_segment_size == 10000


@pytest.mark.parametrize("prefer_grpc", [False, True])
def test_points_crud(prefer_grpc):
    client = QdrantClient(prefer_grpc=prefer_grpc, timeout=TIMEOUT)
    if client.collection_exists(COLLECTION_NAME):
        client.delete_collection(collection_name=COLLECTION_NAME, timeout=TIMEOUT)
    client.create_collection(
        collection_name=COLLECTION_NAME,
        vectors_config=VectorParams(size=DIM, distance=Distance.DOT),
        timeout=TIMEOUT,
    )

    # Create a single point
    client.upsert(
        collection_name=COLLECTION_NAME,
        points=[
            PointStruct(id=123, payload={"test": "value"}, vector=np.random.rand(DIM).tolist())
        ],
        wait=True,
    )

    client.upsert(
        collection_name=COLLECTION_NAME,
        points=Batch(
            ids=[3, 4],
            vectors=[np.random.rand(DIM).tolist(), np.random.rand(DIM).tolist()],
            payloads=[
                {"test": "value", "test2": "value2"},
                {"test": "value", "test2": {"haha": "???"}},
            ],
        ),
    )

    # Read a single point

    points = client.retrieve(COLLECTION_NAME, ids=[123])

    print("read a single point", points)

    # Update a single point

    client.set_payload(
        collection_name=COLLECTION_NAME,
        payload={"test2": ["value2", "value3"]},
        points=[123],
    )

    # Delete a single point
    client.delete(collection_name=COLLECTION_NAME, points_selector=PointIdsList(points=[123]))


@pytest.mark.parametrize("prefer_grpc", [False, True])
def test_quantization_config(prefer_grpc):
    client = QdrantClient(prefer_grpc=prefer_grpc, timeout=TIMEOUT)
    if client.collection_exists(COLLECTION_NAME):
        client.delete_collection(collection_name=COLLECTION_NAME, timeout=TIMEOUT)
    client.create_collection(
        collection_name=COLLECTION_NAME,
        vectors_config=VectorParams(size=DIM, distance=Distance.DOT),
        quantization_config=ScalarQuantization(
            scalar=ScalarQuantizationConfig(
                type=ScalarType.INT8,
                quantile=1.0,
                always_ram=True,
            ),
        ),
        timeout=TIMEOUT,
    )

    client.upsert(
        collection_name=COLLECTION_NAME,
        points=[
            PointStruct(id=2001, vector=np.random.rand(DIM).tolist()),
            PointStruct(id=2002, vector=np.random.rand(DIM).tolist()),
            PointStruct(id=2003, vector=np.random.rand(DIM).tolist()),
            PointStruct(id=2004, vector=np.random.rand(DIM).tolist()),
        ],
        wait=True,
    )

    collection_info = client.get_collection(COLLECTION_NAME)

    quantization_config = collection_info.config.quantization_config

    assert isinstance(quantization_config, ScalarQuantization)
    assert quantization_config.scalar.type == ScalarType.INT8
    assert quantization_config.scalar.quantile == 1.0
    assert quantization_config.scalar.always_ram is True

    _res = client.search(
        collection_name=COLLECTION_NAME,
        query_vector=np.random.rand(DIM),
        search_params=SearchParams(
            quantization=QuantizationSearchParams(
                rescore=True,
            )
        ),
    )


@pytest.mark.parametrize("prefer_grpc", [False, True])
def test_custom_sharding(prefer_grpc):
    major, minor, patch, dev = read_version()
    if not dev and None not in (major, minor, patch) and (major, minor, patch) < (1, 7, 0):
        pytest.skip("Custom sharding is supported since v1.7.0")

    query_api_available = (
        dev or None in (major, minor, patch) or (major, minor, patch) >= (1, 10, 0)
    )

    client = QdrantClient(prefer_grpc=prefer_grpc, timeout=TIMEOUT)

    def init_collection():
        if client.collection_exists(COLLECTION_NAME):
            client.delete_collection(collection_name=COLLECTION_NAME)
        client.create_collection(
            collection_name=COLLECTION_NAME,
            vectors_config=VectorParams(size=DIM, distance=Distance.DOT),
            sharding_method=models.ShardingMethod.CUSTOM,
        )

        client.create_shard_key(collection_name=COLLECTION_NAME, shard_key=cats_shard_key)
        client.create_shard_key(collection_name=COLLECTION_NAME, shard_key=dogs_shard_key)

    cat_ids = [1, 2, 3]
    cat_vectors = [np.random.rand(DIM).tolist() for _ in range(len(cat_ids))]
    cat_payload = [{"name": "Barsik"}, {"name": "Murzik"}, {"name": "Chubais"}]
    cats_shard_key = "cats"

    dog_ids = [4, 5, 6]
    dog_vectors = [np.random.rand(DIM).tolist() for _ in range(len(dog_ids))]
    dog_payload = [{"name": "Sharik"}, {"name": "Tuzik"}, {"name": "Bobik"}]
    dogs_shard_key = "dogs"

    cat_points = [
        PointStruct(id=id_, vector=vector, payload=payload)
        for id_, vector, payload in zip(cat_ids, cat_vectors, cat_payload)
    ]
    dog_points = [
        PointStruct(id=id_, vector=vector, payload=payload)
        for id_, vector, payload in zip(dog_ids, dog_vectors, dog_payload)
    ]

    # region upsert
    init_collection()

    client.upsert(
        collection_name=COLLECTION_NAME,
        points=cat_points,
        shard_key_selector=cats_shard_key,
    )

    client.upsert(
        collection_name=COLLECTION_NAME,
        points=dog_points,
        shard_key_selector=dogs_shard_key,
    )

    query_vector = np.random.rand(DIM)
    res = client.search(
        collection_name=COLLECTION_NAME,
        query_vector=query_vector,
        shard_key_selector=cats_shard_key,
    )
    assert len(res) == 3
    for record in res:
        assert record.shard_key == cats_shard_key

    if query_api_available:
        query_res = client.query_points(
            collection_name=COLLECTION_NAME, query=query_vector, shard_key_selector=cats_shard_key
        )
        assert query_res.points == res

    query_vector = np.random.rand(DIM)
    res = client.search(
        collection_name=COLLECTION_NAME,
        query_vector=query_vector,
        shard_key_selector=[cats_shard_key, dogs_shard_key],
    )
    assert len(res) == 6
    if query_api_available:
        query_res = client.query_points(
            collection_name=COLLECTION_NAME,
            query=query_vector,
            shard_key_selector=[cats_shard_key, dogs_shard_key],
        )
        assert query_res.points == res

    query_vector = np.random.rand(DIM)
    res = client.search(
        collection_name=COLLECTION_NAME,
        query_vector=query_vector,
    )
    assert len(res) == 6

    if query_api_available:
        query_res = client.query_points(
            collection_name=COLLECTION_NAME,
            query=query_vector,
        )
        assert res == query_res.points
    # endregion

    # region upload_collection
    init_collection()

    client.upload_collection(
        collection_name=COLLECTION_NAME,
        vectors=cat_vectors,
        ids=cat_ids,
        payload=cat_payload,
        shard_key_selector=cats_shard_key,
    )

    query_vector = np.random.rand(DIM)
    res = client.search(
        collection_name=COLLECTION_NAME,
        query_vector=query_vector,
        shard_key_selector=cats_shard_key,
    )
    assert len(res) == 3

    for record in res:
        assert record.shard_key == cats_shard_key

    if query_api_available:
        query_res = client.query_points(
            collection_name=COLLECTION_NAME,
            query=query_vector,
            shard_key_selector=cats_shard_key,
        )
        assert query_res.points == res

    # endregion

    # region upload_points
    init_collection()

    cat_points = [
        PointStruct(id=id_, vector=vector, payload=payload)
        for id_, vector, payload in zip(cat_ids, cat_vectors, cat_payload)
    ]

    client.upload_points(
        collection_name=COLLECTION_NAME,
        points=cat_points,
        shard_key_selector=cats_shard_key,
    )

    query_vector = np.random.rand(DIM)
    res = client.search(
        collection_name=COLLECTION_NAME,
        query_vector=query_vector,
        shard_key_selector=cats_shard_key,
    )
    assert len(res) == 3

    if query_api_available:
        query_res = client.query_points(
            collection_name=COLLECTION_NAME, query=query_vector, shard_key_selector=cats_shard_key
        )
        assert res == query_res.points

    query_vector = np.random.rand(DIM)
    res = client.search(
        collection_name=COLLECTION_NAME,
        query_vector=query_vector,
        shard_key_selector=dogs_shard_key,
    )
    assert len(res) == 0
    if query_api_available:
        query_res = client.query_points(
            collection_name=COLLECTION_NAME, query=query_vector, shard_key_selector=dogs_shard_key
        )
        assert res == query_res.points

    # endregion

    client.delete_shard_key(collection_name=COLLECTION_NAME, shard_key=dogs_shard_key)


@pytest.mark.parametrize("prefer_grpc", [False, True])
def test_sparse_vectors(prefer_grpc):
    major, minor, patch, dev = read_version()
    if not dev and None not in (major, minor, patch) and (major, minor, patch) < (1, 7, 0):
        pytest.skip("Sparse vectors are supported since v1.7.0")

    client = QdrantClient(prefer_grpc=prefer_grpc, timeout=TIMEOUT)
    if client.collection_exists(COLLECTION_NAME):
        client.delete_collection(collection_name=COLLECTION_NAME)
    client.create_collection(
        collection_name=COLLECTION_NAME,
        vectors_config={},
        sparse_vectors_config={
            "text": models.SparseVectorParams(
                index=models.SparseIndexParams(
                    on_disk=False,
                    full_scan_threshold=100,
                )
            )
        },
    )

    client.upsert(
        collection_name=COLLECTION_NAME,
        points=[
            models.PointStruct(
                id=1,
                vector={
                    "text": models.SparseVector(
                        indices=[1, 2, 3],
                        values=[1.0, 2.0, 3.0],
                    )
                },
            ),
            models.PointStruct(
                id=2,
                vector={
                    "text": models.SparseVector(
                        indices=[3, 4, 5],
                        values=[1.0, 2.0, 3.0],
                    )
                },
            ),
            models.PointStruct(
                id=3,
                vector={
                    "text": models.SparseVector(
                        indices=[5, 6, 7],
                        values=[1.0, 2.0, 3.0],
                    )
                },
            ),
        ],
    )

    result = client.search(
        collection_name=COLLECTION_NAME,
        query_vector=models.NamedSparseVector(
            name="text",
            vector=models.SparseVector(
                indices=[1, 7],
                values=[2.0, 1.0],
            ),
        ),
        with_vectors=["text"],
    )

    assert len(result) == 2
    assert result[0].id == 3
    assert result[1].id == 1

    assert result[0].score == 3.0
    assert result[1].score == 2.0

    assert result[0].vector["text"].indices == [5, 6, 7]
    assert result[0].vector["text"].values == [1.0, 2.0, 3.0]
    assert result[1].vector["text"].indices == [1, 2, 3]
    assert result[1].vector["text"].values == [1.0, 2.0, 3.0]


@pytest.mark.parametrize("prefer_grpc", [False, True])
def test_sparse_vectors_batch(prefer_grpc):
    major, minor, patch, dev = read_version()
    if not dev and None not in (major, minor, patch) and (major, minor, patch) < (1, 7, 0):
        pytest.skip("Sparse vectors are supported since v1.7.0")

    client = QdrantClient(prefer_grpc=prefer_grpc, timeout=TIMEOUT)
    if client.collection_exists(COLLECTION_NAME):
        client.delete_collection(collection_name=COLLECTION_NAME)
    client.create_collection(
        collection_name=COLLECTION_NAME,
        vectors_config={},
        sparse_vectors_config={
            "text": models.SparseVectorParams(
                index=models.SparseIndexParams(
                    on_disk=False,
                    full_scan_threshold=100,
                )
            )
        },
    )

    client.upsert(
        collection_name=COLLECTION_NAME,
        points=[
            models.PointStruct(
                id=1,
                vector={
                    "text": models.SparseVector(
                        indices=[1, 2, 3],
                        values=[1.0, 2.0, 3.0],
                    )
                },
            ),
            models.PointStruct(
                id=2,
                vector={
                    "text": models.SparseVector(
                        indices=[3, 4, 5],
                        values=[1.0, 2.0, 3.0],
                    )
                },
            ),
            models.PointStruct(
                id=3,
                vector={
                    "text": models.SparseVector(
                        indices=[5, 6, 7],
                        values=[1.0, 2.0, 3.0],
                    )
                },
            ),
        ],
    )

    request = models.SearchRequest(
        vector=models.NamedSparseVector(
            name="text",
            vector=models.SparseVector(
                indices=[1, 7],
                values=[2.0, 1.0],
            ),
        ),
        limit=3,
        with_vector=["text"],
    )

    results = client.search_batch(
        collection_name=COLLECTION_NAME,
        requests=[request],
    )

    result = results[0]

    assert len(result) == 2
    assert result[0].id == 3
    assert result[1].id == 1

    assert result[0].score == 3.0
    assert result[1].score == 2.0

    assert result[0].vector["text"].indices == [5, 6, 7]
    assert result[0].vector["text"].values == [1.0, 2.0, 3.0]
    assert result[1].vector["text"].indices == [1, 2, 3]
    assert result[1].vector["text"].values == [1.0, 2.0, 3.0]


@pytest.mark.parametrize("prefer_grpc", [False, True])
def test_vector_update(prefer_grpc):
    client = QdrantClient(prefer_grpc=prefer_grpc, timeout=TIMEOUT)
    if client.collection_exists(COLLECTION_NAME):
        client.delete_collection(collection_name=COLLECTION_NAME, timeout=TIMEOUT)
    client.create_collection(
        collection_name=COLLECTION_NAME,
        vectors_config=VectorParams(size=DIM, distance=Distance.DOT),
        timeout=TIMEOUT,
    )

    uuid1 = str(uuid.uuid4())
    uuid2 = str(uuid.uuid4())
    uuid3 = str(uuid.uuid4())
    uuid4 = str(uuid.uuid4())

    client.upsert(
        collection_name=COLLECTION_NAME,
        points=[
            PointStruct(id=uuid1, payload={"a": 1}, vector=np.random.rand(DIM).tolist()),
            PointStruct(id=uuid2, payload={"a": 2}, vector=np.random.rand(DIM).tolist()),
            PointStruct(id=uuid3, payload={"b": 1}, vector=np.random.rand(DIM).tolist()),
            PointStruct(id=uuid4, payload={"b": 2}, vector=np.random.rand(DIM).tolist()),
        ],
        wait=True,
    )

    client.update_vectors(
        collection_name=COLLECTION_NAME,
        points=[
            PointVectors(
                id=uuid2,
                vector=[1.0] * DIM,
            )
        ],
    )

    result = client.retrieve(
        collection_name=COLLECTION_NAME,
        ids=[uuid2],
        with_vectors=True,
    )[0]

    assert result.vector == [1] * DIM

    client.delete_vectors(
        collection_name=COLLECTION_NAME,
        vectors=[""],
        points=Filter(must=[FieldCondition(key="b", range=Range(gte=1))]),
    )

    result = client.retrieve(
        collection_name=COLLECTION_NAME,
        ids=[uuid4],
        with_vectors=True,
    )[0]

    assert result.vector == {}


@pytest.mark.parametrize("prefer_grpc", [False, True])
def test_conditional_payload_update(prefer_grpc):
    client = QdrantClient(prefer_grpc=prefer_grpc, timeout=TIMEOUT)
    if client.collection_exists(COLLECTION_NAME):
        client.delete_collection(collection_name=COLLECTION_NAME, timeout=TIMEOUT)
    client.create_collection(
        collection_name=COLLECTION_NAME,
        vectors_config=VectorParams(size=DIM, distance=Distance.DOT),
        timeout=TIMEOUT,
    )

    uuid1 = str(uuid.uuid4())
    uuid2 = str(uuid.uuid4())
    uuid3 = str(uuid.uuid4())
    uuid4 = str(uuid.uuid4())

    client.upsert(
        collection_name=COLLECTION_NAME,
        points=[
            PointStruct(id=uuid1, payload={"a": 1}, vector=np.random.rand(DIM).tolist()),
            PointStruct(id=uuid2, payload={"a": 2}, vector=np.random.rand(DIM).tolist()),
            PointStruct(id=uuid3, payload={"b": 1}, vector=np.random.rand(DIM).tolist()),
            PointStruct(id=uuid4, payload={"b": 2}, vector=np.random.rand(DIM).tolist()),
        ],
        wait=True,
    )

    res = client.retrieve(
        collection_name=COLLECTION_NAME,
        ids=[uuid1, uuid2, uuid4],
    )

    assert len(res) == 3
    retrieved_ids = [uuid.UUID(point.id) for point in res]

    assert uuid.UUID(uuid1) in retrieved_ids
    assert uuid.UUID(uuid2) in retrieved_ids
    assert uuid.UUID(uuid4) in retrieved_ids


@pytest.mark.parametrize("prefer_grpc", [False, True])
def test_conditional_payload_update_2(prefer_grpc):
    client = QdrantClient(prefer_grpc=prefer_grpc, timeout=TIMEOUT)
    if client.collection_exists(COLLECTION_NAME):
        client.delete_collection(collection_name=COLLECTION_NAME, timeout=TIMEOUT)
    client.create_collection(
        collection_name=COLLECTION_NAME,
        vectors_config=VectorParams(size=DIM, distance=Distance.DOT),
        timeout=TIMEOUT,
    )

    client.upsert(
        collection_name=COLLECTION_NAME,
        points=[
            PointStruct(id=1001, payload={"a": 1}, vector=np.random.rand(DIM).tolist()),
            PointStruct(id=1002, payload={"a": 2}, vector=np.random.rand(DIM).tolist()),
            PointStruct(id=1003, payload={"b": 1}, vector=np.random.rand(DIM).tolist()),
            PointStruct(id=1004, payload={"b": 2}, vector=np.random.rand(DIM).tolist()),
        ],
        wait=True,
    )

    client.set_payload(
        collection_name=COLLECTION_NAME,
        payload={"c": 1},
        points=Filter(must=[FieldCondition(key="a", range=Range(gte=1))]),
        wait=True,
    )

    points = client.retrieve(
        collection_name=COLLECTION_NAME,
        ids=[1001, 1002, 1003, 1004],
        with_payload=True,
        with_vectors=False,
    )

    points = sorted(points, key=lambda p: p.id)

    assert points[0].payload.get("c") == 1
    assert points[1].payload.get("c") == 1
    assert points[2].payload.get("c") is None
    assert points[3].payload.get("c") is None

    client.overwrite_payload(
        collection_name=COLLECTION_NAME,
        payload={"c": 2},
        points=Filter(must=[FieldCondition(key="b", range=Range(lt=10))]),
    )

    points = client.retrieve(
        collection_name=COLLECTION_NAME,
        ids=[1001, 1002, 1003, 1004],
        with_payload=True,
        with_vectors=False,
    )
    points = sorted(points, key=lambda p: p.id)

    assert points[0].payload.get("c") == 1
    assert points[1].payload.get("c") == 1
    assert points[2].payload == {"c": 2}
    assert points[3].payload == {"c": 2}


def test_has_id_condition():
    query = to_dict(
        Filter(
            must=[
                HasIdCondition(has_id=[42, 43]),
                FieldCondition(key="field_name", match=MatchValue(value="field_value_42")),
            ]
        )
    )

    assert query["must"][0]["has_id"] == [42, 43]


def test_insert_float():
    point = PointStruct(id=123, payload={"value": 0.123}, vector=np.random.rand(DIM).tolist())

    assert isinstance(point.payload["value"], float)


def test_locks():
    client = QdrantClient(timeout=TIMEOUT)
    if client.collection_exists(COLLECTION_NAME):
        client.delete_collection(collection_name=COLLECTION_NAME, timeout=TIMEOUT)
    client.create_collection(
        collection_name=COLLECTION_NAME,
        vectors_config=VectorParams(size=DIM, distance=Distance.DOT),
        timeout=TIMEOUT,
    )

    client.lock_storage(reason="testing reason")

    try:
        # Create a single point
        client.upsert(
            collection_name=COLLECTION_NAME,
            points=[
                PointStruct(
                    id=123,
                    payload={"test": "value"},
                    vector=np.random.rand(DIM).tolist(),
                )
            ],
            wait=True,
        )
        assert False, "Should not be able to insert a point when storage is locked"
    except Exception as e:
        assert "testing reason" in str(e)
        pass

    lock_options = client.get_locks()
    assert lock_options.write is True
    assert lock_options.error_message == "testing reason"

    client.unlock_storage()

    # should be fine now
    client.upsert(
        collection_name=COLLECTION_NAME,
        points=[
            PointStruct(id=123, payload={"test": "value"}, vector=np.random.rand(DIM).tolist())
        ],
        wait=True,
    )


@pytest.mark.parametrize("prefer_grpc", [False, True])
def test_empty_vector(prefer_grpc):
    client = QdrantClient(prefer_grpc=prefer_grpc, timeout=TIMEOUT)
    if client.collection_exists(COLLECTION_NAME):
        client.delete_collection(collection_name=COLLECTION_NAME, timeout=TIMEOUT)
    client.create_collection(
        collection_name=COLLECTION_NAME,
        vectors_config={},
        timeout=TIMEOUT,
    )

    client.upsert(
        collection_name=COLLECTION_NAME,
        points=[
            PointStruct(id=123, payload={"test": "value"}, vector={}),
        ],
    )


def test_value_serialization():
    v = json_to_value(123)
    print(v)


def test_serialization():
    from qdrant_client.grpc import PointId as PointIdGrpc
    from qdrant_client.grpc import PointStruct as PointStructGrpc
    from qdrant_client.grpc import Vector, Vectors

    point = PointStructGrpc(
        id=PointIdGrpc(num=1),
        vectors=Vectors(vector=Vector(data=[1.0, 2.0, 3.0, 4.0])),
        payload=payload_to_grpc(
            {
                "a": 123,
                "b": "text",
                "c": [1, 2, 3],
                "d": {
                    "val1": "val2",
                    "val2": [1, 2, 3],
                    "val3": [],
                    "val4": {},
                },
                "e": True,
                "f": None,
            }
        ),
    )
    print("\n")
    print(point.payload)
    data = point.SerializeToString()
    res = PointStructGrpc()
    res.ParseFromString(data)
    print(res.payload)
    print(grpc_to_payload(res.payload))


def test_client_close():
    import tempfile

    from qdrant_client.http import exceptions as qdrant_exceptions

    # region http
    client_http = QdrantClient(timeout=TIMEOUT)
    if client_http.collection_exists("test"):
        client_http.delete_collection("test")
    client_http.create_collection(
        "test", vectors_config=VectorParams(size=100, distance=Distance.COSINE)
    )
    client_http.close()
    with pytest.raises(qdrant_exceptions.ResponseHandlingException):
        if client_http.collection_exists("test"):
            client_http.delete_collection("test")
        client_http.create_collection(
            "test", vectors_config=VectorParams(size=100, distance=Distance.COSINE)
        )
    # endregion

    # region grpc
    client_grpc = QdrantClient(prefer_grpc=True, timeout=TIMEOUT)
    if client_grpc.collection_exists("test"):
        client_grpc.delete_collection("test")
    client_grpc.create_collection(
        "test", vectors_config=VectorParams(size=100, distance=Distance.COSINE)
    )
    client_grpc.close()
    with pytest.raises(ValueError):
        client_grpc.get_collection("test")
    with pytest.raises(
        RuntimeError
    ):  # prevent reinitializing grpc connection, since http connection is closed
        client_grpc._client._init_grpc_channel()

    client_grpc_do_nothing = QdrantClient(
        prefer_grpc=True, timeout=TIMEOUT
    )  # do not establish a connection
    client_grpc_do_nothing.close()
    with pytest.raises(
        RuntimeError
    ):  # prevent initializing grpc connection, since http connection is closed
        _ = client_grpc_do_nothing.get_collection("test")
    # endregion grpc

    # region local
    local_client_in_mem = QdrantClient(":memory:")
    if local_client_in_mem.collection_exists("test"):
        local_client_in_mem.delete_collection("test")
    local_client_in_mem.create_collection(
        "test", vectors_config=VectorParams(size=100, distance=Distance.COSINE)
    )
    local_client_in_mem.close()
    assert local_client_in_mem._client.closed is True

    with pytest.raises(RuntimeError):
        local_client_in_mem.upsert(
            "test", [PointStruct(id=1, vector=np.random.rand(100).tolist())]
        )

    with pytest.raises(RuntimeError):
        if not local_client_in_mem.collection_exists("test"):
            local_client_in_mem.create_collection(
                "test", vectors_config=VectorParams(size=100, distance=Distance.COSINE)
            )

    with pytest.raises(RuntimeError):
        if local_client_in_mem.collection_exists("test"):
            local_client_in_mem.delete_collection("test")

    with tempfile.TemporaryDirectory() as tmpdir:
        path = tmpdir + "/test.db"

        local_client_persist_1 = QdrantClient(path=path)
        if local_client_persist_1.collection_exists("test"):
            local_client_persist_1.delete_collection("test")
        local_client_persist_1.create_collection(
            "test", vectors_config=VectorParams(size=100, distance=Distance.COSINE)
        )
        local_client_persist_1.close()

        local_client_persist_2 = QdrantClient(path=path)
        if local_client_persist_2.collection_exists("test"):
            local_client_persist_2.delete_collection("test")
        local_client_persist_2.create_collection(
            "test", vectors_config=VectorParams(size=100, distance=Distance.COSINE)
        )
        local_client_persist_2.close()
    # endregion local


def test_timeout_propagation():
    client = QdrantClient()
    vectors_config = models.VectorParams(size=2, distance=models.Distance.COSINE)
    with pytest.raises(
        qdrant_client.http.exceptions.ResponseHandlingException, match=r"timed out"
    ):
        # timeout is Optional[int]
        # if we set it to 0 - recreate_collection raises operation is in progress instead of timed out
        client.http.client._client._timeout = Timeout(0.01)
        if client.collection_exists(COLLECTION_NAME):
            client.delete_collection(collection_name=COLLECTION_NAME)
        client.create_collection(collection_name=COLLECTION_NAME, vectors_config=vectors_config)
    sleep(0.5)
    if client.collection_exists(COLLECTION_NAME):
        client.delete_collection(collection_name=COLLECTION_NAME, timeout=10)
    client.create_collection(
        collection_name=COLLECTION_NAME, vectors_config=vectors_config, timeout=10
    )


def test_grpc_options():
    client_version = importlib.metadata.version("qdrant-client")
    user_agent = f"qdrant-client/{client_version}"
    python_version = f"python/{platform.python_version()}"

    client = QdrantClient(prefer_grpc=True)
    assert client._client._grpc_options == {
        "grpc.primary_user_agent": f"{user_agent} {python_version}"
    }

    client = QdrantClient(prefer_grpc=True, grpc_options={"grpc.max_send_message_length": 3})
    assert client._client._grpc_options == {
        "grpc.max_send_message_length": 3,
        "grpc.primary_user_agent": f"{user_agent} {python_version}",
    }

    with pytest.raises(RpcError):
        if not client.collection_exists("grpc_collection"):
            client.create_collection(
                "grpc_collection",
                vectors_config=models.VectorParams(size=100, distance=models.Distance.COSINE),
            )


def test_grpc_compression():
    client = QdrantClient(prefer_grpc=True, grpc_compression=Compression.Gzip)
    client.get_collections()

    client = QdrantClient(prefer_grpc=True, grpc_compression=Compression.NoCompression)
    client.get_collections()

    with pytest.raises(ValueError):
        # creates a grpc client with not supported Compression type
        QdrantClient(prefer_grpc=True, grpc_compression=Compression.Deflate)

    with pytest.raises(TypeError):
        QdrantClient(prefer_grpc=True, grpc_compression="gzip")


def test_auth_token_provider():
    """Check that the token provided is called for both http and grpc clients."""
    token = ""
    call_num = 0

    def auth_token_provider():
        nonlocal token
        nonlocal call_num

        token = f"token_{call_num}"
        call_num += 1
        return token

    # Additional sync request is sent during client init to check compatibility
    client = QdrantClient(auth_token_provider=auth_token_provider)
    client.get_collections()
    assert token == "token_1"
    client.get_collections()
    assert token == "token_2"

    token = ""
    call_num = 0

    client = QdrantClient(check_compatibility=False, auth_token_provider=auth_token_provider)
    client.get_collections()
    assert token == "token_0"
    client.get_collections()
    assert token == "token_1"

    token = ""
    call_num = 0

    # Additional sync http request is sent during client init to check compatibility
    client = QdrantClient(prefer_grpc=True, auth_token_provider=auth_token_provider)
    client.get_collections()
    assert token == "token_1"
    client.get_collections()
    assert token == "token_2"

    client.unlock_storage()
    assert token == "token_3"

    token = ""
    call_num = 0

    client = QdrantClient(
        prefer_grpc=True, check_compatibility=False, auth_token_provider=auth_token_provider
    )
    client.get_collections()
    assert token == "token_0"
    client.get_collections()
    assert token == "token_1"

    client.unlock_storage()
    assert token == "token_2"


def test_async_auth_token_provider():
    """Check that initialization fails if async auth_token_provider is provided to sync client."""
    token = ""

    async def auth_token_provider():
        nonlocal token
        await asyncio.sleep(0.1)
        token = "test_token"
        return token

    client = QdrantClient(auth_token_provider=auth_token_provider)

    with pytest.raises(
        qdrant_client.http.exceptions.ResponseHandlingException,
        match="Synchronous token provider is not set.",
    ):
        client.get_collections()

    assert token == ""

    client = QdrantClient(auth_token_provider=auth_token_provider, prefer_grpc=True)
    with pytest.raises(
        ValueError, match="Synchronous channel requires synchronous auth token provider."
    ):
        client.get_collections()

    assert token == ""


@pytest.mark.parametrize("prefer_grpc", [True, False])
def test_read_consistency(prefer_grpc):
    fixture_points = generate_fixtures(vectors_sizes=DIM, num=NUM_VECTORS)
    client = init_remote(prefer_grpc=prefer_grpc)
    init_client(
        client,
        fixture_points,
        collection_name=COLLECTION_NAME,
        vectors_config=models.VectorParams(size=DIM, distance=models.Distance.DOT),
    )

    query_vector = fixture_points[0].vector

    client.search(
        collection_name=COLLECTION_NAME,
        query_vector=query_vector,
        limit=5,  # Return 5 closest points
        consistency=models.ReadConsistencyType.MAJORITY,
    )

    client.search(
        collection_name=COLLECTION_NAME,
        query_vector=query_vector,
        limit=5,  # Return 5 closest points
        consistency=models.ReadConsistencyType.MAJORITY,
    )

    client.search(
        collection_name=COLLECTION_NAME,
        query_vector=query_vector,
        limit=5,  # Return 5 closest points
        consistency=2,
    )

    search_requests = [models.SearchRequest(vector=query_vector, limit=5)]
    client.search_batch(
        collection_name=COLLECTION_NAME,
        requests=search_requests,
    )

    client.search_batch(
        collection_name=COLLECTION_NAME,
        requests=search_requests,
        consistency=models.ReadConsistencyType.MAJORITY,
    )

    client.search_batch(collection_name=COLLECTION_NAME, requests=search_requests, consistency=2)

    client.search_groups(
        collection_name=COLLECTION_NAME,
        group_by="word",
        query_vector=query_vector,
        limit=5,  # Return 5 closest points
        consistency=models.ReadConsistencyType.MAJORITY,
    )

    client.search_groups(
        collection_name=COLLECTION_NAME,
        group_by="word",
        query_vector=query_vector,
        limit=5,  # Return 5 closest points
        consistency=models.ReadConsistencyType.MAJORITY,
    )

    client.search_groups(
        collection_name=COLLECTION_NAME,
        group_by="word",
        query_vector=query_vector,
        limit=5,  # Return 5 closest points
        consistency=models.ReadConsistencyType.MAJORITY,
    )


@pytest.mark.parametrize("prefer_grpc", (False, True))
def test_create_payload_index(prefer_grpc):
    client = init_remote(prefer_grpc=prefer_grpc)
    initialize_fixture_collection(client, COLLECTION_NAME, vectors_config={})

    client.create_payload_index(
        COLLECTION_NAME, "keyword", models.PayloadSchemaType.KEYWORD, wait=True
    )
    client.create_payload_index(
        COLLECTION_NAME, "integer", models.PayloadSchemaType.INTEGER, wait=True
    )
    client.create_payload_index(
        COLLECTION_NAME, "float", models.PayloadSchemaType.FLOAT, wait=True
    )
    client.create_payload_index(COLLECTION_NAME, "geo", models.PayloadSchemaType.GEO, wait=True)
    client.create_payload_index(COLLECTION_NAME, "text", models.PayloadSchemaType.TEXT, wait=True)
    client.create_payload_index(COLLECTION_NAME, "bool", models.PayloadSchemaType.BOOL, wait=True)
    client.create_payload_index(
        COLLECTION_NAME, "datetime", models.PayloadSchemaType.DATETIME, wait=True
    )

    client.create_payload_index(
        COLLECTION_NAME,
        "text_parametrized",
        models.TextIndexParams(
            type=models.TextIndexType.TEXT,
            tokenizer=models.TokenizerType.PREFIX,
            min_token_len=3,
            max_token_len=7,
            lowercase=True,
        ),
        wait=True,
    )

    major, minor, patch, dev = read_version()
    if major is None or dev or (major, minor, patch) >= (1, 11, 0):
        client.create_payload_index(
            COLLECTION_NAME, "uuid", models.PayloadSchemaType.UUID, wait=True
        )

        client.create_payload_index(
            COLLECTION_NAME,
            "keyword_parametrized",
            models.KeywordIndexParams(
                type=models.KeywordIndexType.KEYWORD, is_tenant=False, on_disk=True
            ),
            wait=True,
        )
        payload_schema = client.get_collection(COLLECTION_NAME).payload_schema
        assert payload_schema["keyword_parametrized"].params.is_tenant is False
        assert payload_schema["keyword_parametrized"].params.on_disk is True

        client.create_payload_index(
            COLLECTION_NAME,
            "integer_parametrized",
            models.IntegerIndexParams(
                type=models.IntegerIndexType.INTEGER,
                lookup=True,
                range=False,
                is_principal=False,
                on_disk=True,
            ),
            wait=True,
        )
        if prefer_grpc:
            rest_client = QdrantClient()
            _ = rest_client.get_collection(COLLECTION_NAME).payload_schema
        payload_schema = client.get_collection(COLLECTION_NAME).payload_schema
        assert payload_schema["integer_parametrized"].params.lookup is True
        assert payload_schema["integer_parametrized"].params.range is False
        assert payload_schema["integer_parametrized"].params.is_principal is False
        assert payload_schema["integer_parametrized"].params.on_disk is True

        client.create_payload_index(
            COLLECTION_NAME,
            "float_parametrized",
            models.FloatIndexParams(
                type=models.FloatIndexType.FLOAT, is_principal=False, on_disk=True
            ),
            wait=True,
        )

        client.create_payload_index(
            COLLECTION_NAME,
            "datetime_parametrized",
            models.DatetimeIndexParams(
                type=models.DatetimeIndexType.DATETIME, is_principal=False, on_disk=True
            ),
            wait=True,
        )
        client.create_payload_index(
            COLLECTION_NAME,
            "uuid_parametrized",
            models.UuidIndexParams(type=models.UuidIndexType.UUID, is_tenant=False, on_disk=True),
            wait=True,
        )

    if major is None or dev or (major, minor, patch) >= (1, 11, 1):
        client.create_payload_index(
            COLLECTION_NAME,
            "geo_parametrized",
            models.GeoIndexParams(type=models.GeoIndexType.GEO),
            wait=True,
        )
        client.create_payload_index(
            COLLECTION_NAME,
            "bool_parametrized",
            models.BoolIndexParams(type=models.BoolIndexType.BOOL),
            wait=True,
        )


<<<<<<< HEAD
@pytest.mark.parametrize("prefer_grpc", [False, True])
def test_upsert_hits_large_request_limit(prefer_grpc):
    client = QdrantClient(prefer_grpc=prefer_grpc, timeout=TIMEOUT)
    if client.collection_exists(COLLECTION_NAME):
        client.delete_collection(collection_name=COLLECTION_NAME, timeout=TIMEOUT)
    client.create_collection(
        collection_name=COLLECTION_NAME,
        vectors_config={},
        timeout=TIMEOUT,
    )

    points = generate_points(num_points=100, vector_sizes=DIM)
    ids = []
    vectors = []
    for point in points:
        ids.append(point.id)
        vectors.append(point.vector)

    points_batch = models.Batch(
        ids=ids,
        vectors=vectors,
        payloads=None,
    )

    client.update_collection(
        collection_name=COLLECTION_NAME,
        strict_mode_config=models.StrictModeConfig(
            enabled=True, read_rate_limit=READ_LIMIT, write_rate_limit=WRITE_LIMIT
        ),
    )

    if prefer_grpc:
        with pytest.raises(
            RpcError,
            match="Write rate limit exceeded",
        ):
            client.upsert(COLLECTION_NAME, points_batch)
    else:
        with pytest.raises(
            qdrant_client.http.exceptions.UnexpectedResponse,
            match="Write rate limit exceeded",
        ):
            client.upsert(COLLECTION_NAME, points_batch)


@pytest.mark.parametrize("prefer_grpc", [False, True])
def test_upsert_hits_write_rate_limit(prefer_grpc):
    client = QdrantClient(prefer_grpc=prefer_grpc, timeout=TIMEOUT)
    if client.collection_exists(COLLECTION_NAME):
        client.delete_collection(collection_name=COLLECTION_NAME, timeout=TIMEOUT)
    client.create_collection(
        collection_name=COLLECTION_NAME,
        vectors_config=models.VectorParams(size=DIM, distance=models.Distance.DOT),
        timeout=TIMEOUT,
    )

    points = generate_points(num_points=WRITE_LIMIT, vector_sizes=DIM)
    ids = []
    vectors = []
    for point in points:
        ids.append(point.id)
        vectors.append(point.vector)

    points_batch = models.Batch(
        ids=ids,
        vectors=vectors,
        payloads=None,
    )

    client.update_collection(
        collection_name=COLLECTION_NAME,
        strict_mode_config=models.StrictModeConfig(
            enabled=True, read_rate_limit=READ_LIMIT, write_rate_limit=WRITE_LIMIT
        ),
    )

    flag = False
    time_to_sleep = 0
    try:
        for _ in range(10):
            client.upsert(collection_name=COLLECTION_NAME, points=points_batch)
    except ResourceExhaustedResponse as ex:
        print(ex.message)
        assert ex.retry_after_s > 0, f"Unexpected retry_after_s value: {ex.retry_after_s}"
        flag = True
        time_to_sleep = int(ex.retry_after_s)

    if flag:
        # verify next response after sleep succeeds
        sleep(time_to_sleep)
        client.upsert(collection_name=COLLECTION_NAME, points=points_batch)
    else:
        raise AssertionError("No ResourceExhaustedResponse exception was raised.")


@pytest.mark.parametrize("prefer_grpc", [False, True])
def test_query_hits_read_rate_limit(prefer_grpc):
    client = QdrantClient(prefer_grpc=prefer_grpc, timeout=TIMEOUT)
    if client.collection_exists(COLLECTION_NAME):
        client.delete_collection(collection_name=COLLECTION_NAME, timeout=TIMEOUT)
    client.create_collection(
        collection_name=COLLECTION_NAME,
        vectors_config=models.VectorParams(size=DIM, distance=models.Distance.DOT),
        timeout=TIMEOUT,
    )

    dense_vector_query_batch_text = []
    for _ in range(READ_LIMIT):
        dense_vector_query_batch_text.append(
            models.QueryRequest(
                query=np.random.random(DIM).tolist(),
                prefetch=models.Prefetch(query=np.random.random(DIM).tolist(), limit=5),
                limit=5,
                with_payload=True,
            )
        )

    client.update_collection(
        collection_name=COLLECTION_NAME,
        strict_mode_config=models.StrictModeConfig(
            enabled=True, read_rate_limit=READ_LIMIT, write_rate_limit=WRITE_LIMIT
        ),
    )

    flag = False
    time_to_sleep = 0
    try:
        for _ in range(10):
            client.query_batch_points(
                collection_name=COLLECTION_NAME, requests=dense_vector_query_batch_text
            )
    except ResourceExhaustedResponse as ex:
        print(ex.message)
        assert ex.retry_after_s > 0, f"Unexpected retry_after_s value: {ex.retry_after_s}"
        flag = True
        time_to_sleep = int(ex.retry_after_s)

    if flag:
        # verify next response after sleep succeeds
        sleep(time_to_sleep)
        client.query_batch_points(
            collection_name=COLLECTION_NAME, requests=dense_vector_query_batch_text
        )
    else:
        raise AssertionError(
            "No ResourceExhaustedResponse exception was raised for remote_client."
        )


@pytest.mark.parametrize("prefer_grpc", [False, True])
def test_upload_collection_succeeds_with_limits(prefer_grpc):
    client = QdrantClient(prefer_grpc=prefer_grpc, timeout=TIMEOUT)
    if client.collection_exists(COLLECTION_NAME):
        client.delete_collection(collection_name=COLLECTION_NAME, timeout=TIMEOUT)
    client.create_collection(
        collection_name=COLLECTION_NAME,
        vectors_config=models.VectorParams(size=DIM, distance=models.Distance.DOT),
        timeout=TIMEOUT,
        strict_mode_config=models.StrictModeConfig(
            enabled=True, read_rate_limit=READ_LIMIT, write_rate_limit=WRITE_LIMIT
        ),
    )
    # pre-condition: hit the limit first then do upload_collection
    points = generate_points(num_points=WRITE_LIMIT, vector_sizes=DIM)
    ids = []
    vectors = []
    for point in points:
        ids.append(point.id)
        vectors.append(point.vector)

    points_batch = models.Batch(ids=ids, vectors=vectors, payloads=None)
    try:
        for _ in range(10):
            client.upsert(COLLECTION_NAME, points_batch)
    except ResourceExhaustedResponse as ex:
        print(ex.message)
    # end of pre-condition

    points = generate_points(num_points=WRITE_LIMIT, vector_sizes=DIM)
    ids = []
    vectors = []
    for point in points:
        ids.append(point.id)
        vectors.append(point.vector)

    client.upload_collection(
        COLLECTION_NAME, vectors, payload=None, ids=ids, wait=True, max_retries=1
    )

    results = client.scroll(
        collection_name=COLLECTION_NAME,
        with_vectors=False,
        with_payload=False,
    )
    result = results[0]
    assert len(result) == WRITE_LIMIT
=======
@pytest.mark.parametrize("prefer_grpc", (False, True))
def test_strict_mode(prefer_grpc):
    major, minor, patch, dev = read_version()
    if not (major is None or dev):
        if (major, minor, patch) < (1, 13, 0):
            pytest.skip("Strict mode is supported as of qdrant 1.13.0")

    client = init_remote(prefer_grpc=prefer_grpc)
    initialize_fixture_collection(client, COLLECTION_NAME, vectors_config={})
    strict_mode_config = StrictModeConfig(
        enabled=True,
        max_query_limit=150,
    )
    client.update_collection(COLLECTION_NAME, strict_mode_config=strict_mode_config)
    collection_info = client.get_collection(COLLECTION_NAME)
    strict_mode_config = collection_info.config.strict_mode_config
    assert strict_mode_config.enabled is True
    assert strict_mode_config.max_query_limit == 150

    if major is None or dev or (major, minor, patch) >= (1, 14, 0):
        strict_mode_config = StrictModeConfig(
            max_points_count=100,
        )
        client.update_collection(COLLECTION_NAME, strict_mode_config=strict_mode_config)
        collection_info = client.get_collection(COLLECTION_NAME)
        strict_mode_config = collection_info.config.strict_mode_config
        assert strict_mode_config.max_points_count == 100
>>>>>>> 553b0040


if __name__ == "__main__":
    test_qdrant_client_integration()
    test_points_crud()
    test_has_id_condition()
    test_insert_float()
    test_create_payload_index()
    test_strict_mode()<|MERGE_RESOLUTION|>--- conflicted
+++ resolved
@@ -15,12 +15,8 @@
 import qdrant_client.http.exceptions
 from qdrant_client import QdrantClient, models
 from qdrant_client._pydantic_compat import to_dict
-<<<<<<< HEAD
+from qdrant_client.conversions.common_types import PointVectors, Record, StrictModeConfig
 from qdrant_client.common.client_exceptions import ResourceExhaustedResponse
-from qdrant_client.conversions.common_types import PointVectors, Record
-=======
-from qdrant_client.conversions.common_types import PointVectors, Record, StrictModeConfig
->>>>>>> 553b0040
 from qdrant_client.conversions.conversion import grpc_to_payload, json_to_value
 from qdrant_client.local.qdrant_local import QdrantLocal
 from qdrant_client.models import (
@@ -2284,7 +2280,35 @@
         )
 
 
-<<<<<<< HEAD
+@pytest.mark.parametrize("prefer_grpc", (False, True))
+def test_strict_mode(prefer_grpc):
+    major, minor, patch, dev = read_version()
+    if not (major is None or dev):
+        if (major, minor, patch) < (1, 13, 0):
+            pytest.skip("Strict mode is supported as of qdrant 1.13.0")
+
+    client = init_remote(prefer_grpc=prefer_grpc)
+    initialize_fixture_collection(client, COLLECTION_NAME, vectors_config={})
+    strict_mode_config = StrictModeConfig(
+        enabled=True,
+        max_query_limit=150,
+    )
+    client.update_collection(COLLECTION_NAME, strict_mode_config=strict_mode_config)
+    collection_info = client.get_collection(COLLECTION_NAME)
+    strict_mode_config = collection_info.config.strict_mode_config
+    assert strict_mode_config.enabled is True
+    assert strict_mode_config.max_query_limit == 150
+
+    if major is None or dev or (major, minor, patch) >= (1, 14, 0):
+        strict_mode_config = StrictModeConfig(
+            max_points_count=100,
+        )
+        client.update_collection(COLLECTION_NAME, strict_mode_config=strict_mode_config)
+        collection_info = client.get_collection(COLLECTION_NAME)
+        strict_mode_config = collection_info.config.strict_mode_config
+        assert strict_mode_config.max_points_count == 100
+
+
 @pytest.mark.parametrize("prefer_grpc", [False, True])
 def test_upsert_hits_large_request_limit(prefer_grpc):
     client = QdrantClient(prefer_grpc=prefer_grpc, timeout=TIMEOUT)
@@ -2481,35 +2505,6 @@
     )
     result = results[0]
     assert len(result) == WRITE_LIMIT
-=======
-@pytest.mark.parametrize("prefer_grpc", (False, True))
-def test_strict_mode(prefer_grpc):
-    major, minor, patch, dev = read_version()
-    if not (major is None or dev):
-        if (major, minor, patch) < (1, 13, 0):
-            pytest.skip("Strict mode is supported as of qdrant 1.13.0")
-
-    client = init_remote(prefer_grpc=prefer_grpc)
-    initialize_fixture_collection(client, COLLECTION_NAME, vectors_config={})
-    strict_mode_config = StrictModeConfig(
-        enabled=True,
-        max_query_limit=150,
-    )
-    client.update_collection(COLLECTION_NAME, strict_mode_config=strict_mode_config)
-    collection_info = client.get_collection(COLLECTION_NAME)
-    strict_mode_config = collection_info.config.strict_mode_config
-    assert strict_mode_config.enabled is True
-    assert strict_mode_config.max_query_limit == 150
-
-    if major is None or dev or (major, minor, patch) >= (1, 14, 0):
-        strict_mode_config = StrictModeConfig(
-            max_points_count=100,
-        )
-        client.update_collection(COLLECTION_NAME, strict_mode_config=strict_mode_config)
-        collection_info = client.get_collection(COLLECTION_NAME)
-        strict_mode_config = collection_info.config.strict_mode_config
-        assert strict_mode_config.max_points_count == 100
->>>>>>> 553b0040
 
 
 if __name__ == "__main__":
