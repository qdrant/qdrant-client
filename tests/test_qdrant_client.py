--- conflicted
+++ resolved
@@ -1844,7 +1844,6 @@
         QdrantClient(prefer_grpc=True, grpc_compression="gzip")
 
 
-<<<<<<< HEAD
 def test_auth_token_provider():
     """Check that the token provided is called for both http and grpc clients."""
     token = ""
@@ -1893,7 +1892,8 @@
         client.get_collections()
 
     assert token == ""
-=======
+
+    
 @pytest.mark.parametrize("prefer_grpc", [True, False])
 def test_read_consistency(prefer_grpc):
     fixture_points = generate_fixtures(vectors_sizes=DIM, num=NUM_VECTORS)
@@ -1965,9 +1965,8 @@
         limit=5,  # Return 5 closest points
         consistency=models.ReadConsistencyType.MAJORITY,
     )
->>>>>>> fdcbf41b
-
-
+
+    
 if __name__ == "__main__":
     test_qdrant_client_integration()
     test_points_crud()
