name: type-checkers

on: [push]

jobs:
  build:
    runs-on: ${{ matrix.os }}
    strategy:
      fail-fast: true
      matrix:
        python-version: ["3.8", "3.9", "3.10", "3.11", "3.12"]
        os: [ubuntu-latest]

    name: Python ${{ matrix.python-version }} test

    steps:
      - uses: actions/checkout@v1

      - name: Set up Python ${{ matrix.python-version }}
        uses: actions/setup-python@v2
        with:
          python-version: ${{ matrix.python-version }}

      - name: Install dependencies
        run: |
          python -m pip install --upgrade pip poetry
          poetry install

      - name: mypy
        run: |
<<<<<<< HEAD
          poetry run mypy . --exclude "tools/async_client_generator" --disallow-incomplete-defs --disallow-untyped-defs
=======
            poetry run mypy . --exclude "tools/async_client_generator" --disallow-incomplete-defs --disallow-untyped-defs
>>>>>>> 44bbded8

      - name: pyright
        run: |
          poetry run pyright tests/type_stub.py<|MERGE_RESOLUTION|>--- conflicted
+++ resolved
@@ -28,11 +28,7 @@
 
       - name: mypy
         run: |
-<<<<<<< HEAD
-          poetry run mypy . --exclude "tools/async_client_generator" --disallow-incomplete-defs --disallow-untyped-defs
-=======
             poetry run mypy . --exclude "tools/async_client_generator" --disallow-incomplete-defs --disallow-untyped-defs
->>>>>>> 44bbded8
 
       - name: pyright
         run: |
