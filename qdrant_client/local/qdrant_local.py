import importlib.metadata
import itertools
import json
import os
import shutil
import uuid
from copy import deepcopy
from io import TextIOWrapper
from typing import (
    Any,
    Generator,
    Iterable,
    Mapping,
    Sequence,
    get_args,
    Union,
)
from uuid import uuid4

import numpy as np
import portalocker

from qdrant_client.common.client_warnings import show_warning, show_warning_once
from qdrant_client._pydantic_compat import to_dict
from qdrant_client.client_base import QdrantBase
from qdrant_client.conversions import common_types as types
from qdrant_client.http import models as rest_models
from qdrant_client.local.local_collection import (
    LocalCollection,
    DEFAULT_VECTOR_NAME,
    ignore_mentioned_ids_filter,
)

META_INFO_FILENAME = "meta.json"


class QdrantLocal(QdrantBase):
    """
    Everything Qdrant server can do, but locally.

    Use this implementation to run vector search without running a Qdrant server.
    Everything that works with local Qdrant will work with server Qdrant as well.

    Use for small-scale data, demos, and tests.
    If you need more speed or size, use Qdrant server.
    """

    LARGE_DATA_THRESHOLD = 20_000

    def __init__(self, location: str, force_disable_check_same_thread: bool = False) -> None:
        """
        Initialize local Qdrant.

        Args:
            location: Where to store data. Can be a path to a directory or `:memory:` for in-memory storage.
            force_disable_check_same_thread: Disable SQLite check_same_thread check. Use only if you know what you are doing.
        """
        super().__init__()
        self.force_disable_check_same_thread = force_disable_check_same_thread
        self.location = location
        self.persistent = location != ":memory:"
        self.collections: dict[str, LocalCollection] = {}
        self.aliases: dict[str, str] = {}
        self._flock_file: TextIOWrapper | None = None
        self._load()
        self._closed: bool = False

    @property
    def closed(self) -> bool:
        return self._closed

    def close(self, **kwargs: Any) -> None:
        self._closed = True
        for collection in self.collections.values():
            if collection is not None:
                collection.close()
            else:
                show_warning(
                    message=f"Collection appears to be None before closing. The existing collections are: "
                    f"{list(self.collections.keys())}",
                    category=UserWarning,
                    stacklevel=4,
                )

        try:
            if self._flock_file is not None and not self._flock_file.closed:
                portalocker.unlock(self._flock_file)
                self._flock_file.close()
        except TypeError:  # sometimes portalocker module can be garbage collected before
            # QdrantLocal instance
            pass

    def _load(self) -> None:
        deprecated_config_fields = ("init_from",)

        if not self.persistent:
            return
        meta_path = os.path.join(self.location, META_INFO_FILENAME)
        if not os.path.exists(meta_path):
            os.makedirs(self.location, exist_ok=True)
            with open(meta_path, "w") as f:
                f.write(json.dumps({"collections": {}, "aliases": {}}))
        else:
            with open(meta_path, "r") as f:
                meta = json.load(f)
                for collection_name, config_json in meta["collections"].items():
                    for key in (
                        deprecated_config_fields
                    ):  # fixes backward compatibility by removing parameters deleted
                        # from rest.CreateCollection
                        config_json.pop(key, None)
                    config = rest_models.CreateCollection(**config_json)
                    collection_path = self._collection_path(collection_name)
                    collection = LocalCollection(
                        config,
                        collection_path,
                        force_disable_check_same_thread=self.force_disable_check_same_thread,
                    )
                    self.collections[collection_name] = collection
                    if len(collection.ids) > self.LARGE_DATA_THRESHOLD:
                        show_warning(
                            f"Local mode is not recommended for collections with more than "
                            f"{self.LARGE_DATA_THRESHOLD:,} points. "
                            f"Collection <{collection_name}> contains {len(collection.ids)} points. "
                            "Consider using Qdrant in Docker or Qdrant Cloud for better performance "
                            "with large datasets.",
                            category=UserWarning,
                            stacklevel=5,
                        )
                self.aliases = meta["aliases"]

        lock_file_path = os.path.join(self.location, ".lock")
        if not os.path.exists(lock_file_path):
            os.makedirs(self.location, exist_ok=True)
            with open(lock_file_path, "w") as f:
                f.write("tmp lock file")
        self._flock_file = open(lock_file_path, "r+")
        try:
            portalocker.lock(
                self._flock_file,
                portalocker.LockFlags.EXCLUSIVE | portalocker.LockFlags.NON_BLOCKING,
            )
        except portalocker.exceptions.LockException:
            raise RuntimeError(
                f"Storage folder {self.location} is already accessed by another instance of Qdrant client."
                f" If you require concurrent access, use Qdrant server instead."
            )

    def _save(self) -> None:
        if not self.persistent:
            return

        if self.closed:
            raise RuntimeError("QdrantLocal instance is closed. Please create a new instance.")

        meta_path = os.path.join(self.location, META_INFO_FILENAME)
        with open(meta_path, "w") as f:
            f.write(
                json.dumps(
                    {
                        "collections": {
                            collection_name: to_dict(collection.config)
                            for collection_name, collection in self.collections.items()
                        },
                        "aliases": self.aliases,
                    }
                )
            )

    def _get_collection(self, collection_name: str) -> LocalCollection:
        if self.closed:
            raise RuntimeError("QdrantLocal instance is closed. Please create a new instance.")

        if collection_name in self.collections:
            return self.collections[collection_name]
        if collection_name in self.aliases:
            return self.collections[self.aliases[collection_name]]
        raise ValueError(f"Collection {collection_name} not found")

    def search(
        self,
        collection_name: str,
        query_vector: Union[
            types.NumpyArray,
            Sequence[float],
            tuple[str, list[float]],
            types.NamedVector,
            types.NamedSparseVector,
        ],
        query_filter: types.Filter | None = None,
        search_params: types.SearchParams | None = None,
        limit: int = 10,
        offset: int | None = None,
        with_payload: bool | Sequence[str] | types.PayloadSelector = True,
        with_vectors: bool | Sequence[str] = False,
        score_threshold: float | None = None,
        **kwargs: Any,
    ) -> list[types.ScoredPoint]:
        collection = self._get_collection(collection_name)
        return collection.search(
            query_vector=query_vector,
            query_filter=query_filter,
            limit=limit,
            offset=offset,
            with_payload=with_payload,
            with_vectors=with_vectors,
            score_threshold=score_threshold,
        )

    def search_matrix_offsets(
        self,
        collection_name: str,
        query_filter: types.Filter | None = None,
        limit: int = 3,
        sample: int = 10,
        using: str | None = None,
        **kwargs: Any,
    ) -> types.SearchMatrixOffsetsResponse:
        collection = self._get_collection(collection_name)
        return collection.search_matrix_offsets(
            query_filter=query_filter, limit=limit, sample=sample, using=using
        )

    def search_matrix_pairs(
        self,
        collection_name: str,
        query_filter: types.Filter | None = None,
        limit: int = 3,
        sample: int = 10,
        using: str | None = None,
        **kwargs: Any,
    ) -> types.SearchMatrixPairsResponse:
        collection = self._get_collection(collection_name)
        return collection.search_matrix_pairs(
            query_filter=query_filter, limit=limit, sample=sample, using=using
        )

    def _resolve_query_input(
        self,
        collection_name: str,
        query: types.Query | None,
        using: str | None,
        lookup_from: types.LookupLocation | None,
    ) -> tuple[types.Query, set[types.PointId]]:
        """
        Resolves any possible ids into vectors and returns a new query object, along with a set of the mentioned
        point ids that should be filtered when searching.
        """

        lookup_collection_name = lookup_from.collection if lookup_from else collection_name
        collection = self._get_collection(lookup_collection_name)

        search_in_vector_name = using if using is not None else DEFAULT_VECTOR_NAME
        vector_name = (
            lookup_from.vector
            if lookup_from is not None and lookup_from.vector is not None
            else search_in_vector_name
        )

        sparse = vector_name in collection.sparse_vectors
        multi = vector_name in collection.multivectors
        if sparse:
            collection_vectors = collection.sparse_vectors
        elif multi:
            collection_vectors = collection.multivectors
        else:
            collection_vectors = collection.vectors

        # mentioned ids in the search collection which should be excluded from search
        mentioned_ids: set[types.PointId] = set()

        def input_into_vector(
            vector_input: types.VectorInput,
        ) -> types.VectorInput:
            if isinstance(vector_input, get_args(types.PointId)):
                if isinstance(vector_input, uuid.UUID):
                    vector_input = str(vector_input)
                point_id = vector_input  # rename for clarity
                if point_id not in collection.ids:
                    raise ValueError(f"Point {point_id} is not found in the collection")

                idx = collection.ids[point_id]
                if vector_name in collection_vectors:
                    vec = collection_vectors[vector_name][idx]
                else:
                    raise ValueError(f"Vector {vector_name} not found")
                if isinstance(vec, np.ndarray):
                    vec = vec.tolist()
                if collection_name == lookup_collection_name:
                    mentioned_ids.add(point_id)
                return vec
            else:
                return vector_input

        query = deepcopy(query)
        if isinstance(query, rest_models.NearestQuery):
            query.nearest = input_into_vector(query.nearest)

        elif isinstance(query, rest_models.RecommendQuery):
            if query.recommend.negative is not None:
                query.recommend.negative = [
                    input_into_vector(vector_input) for vector_input in query.recommend.negative
                ]
            if query.recommend.positive is not None:
                query.recommend.positive = [
                    input_into_vector(vector_input) for vector_input in query.recommend.positive
                ]

        elif isinstance(query, rest_models.DiscoverQuery):
            query.discover.target = input_into_vector(query.discover.target)
            pairs = (
                query.discover.context
                if isinstance(query.discover.context, list)
                else [query.discover.context]
            )
            query.discover.context = [
                rest_models.ContextPair(
                    positive=input_into_vector(pair.positive),
                    negative=input_into_vector(pair.negative),
                )
                for pair in pairs
            ]
        elif isinstance(query, rest_models.ContextQuery):
            pairs = query.context if isinstance(query.context, list) else [query.context]
            query.context = [
                rest_models.ContextPair(
                    positive=input_into_vector(pair.positive),
                    negative=input_into_vector(pair.negative),
                )
                for pair in pairs
            ]
        elif isinstance(query, rest_models.OrderByQuery):
            pass
        elif isinstance(query, rest_models.FusionQuery):
            pass
        elif isinstance(query, rest_models.RrfQuery):
            pass

        return query, mentioned_ids

    def _resolve_prefetches_input(
        self,
        prefetch: Sequence[types.Prefetch] | types.Prefetch | None,
        collection_name: str,
    ) -> list[types.Prefetch]:
        if prefetch is None:
            return []

        if isinstance(prefetch, list) and len(prefetch) == 0:
            return []

        prefetches = []
        if isinstance(prefetch, types.Prefetch):
            prefetches = [prefetch]
            prefetches.extend(
                prefetch.prefetch if isinstance(prefetch.prefetch, list) else [prefetch.prefetch]
            )
        elif isinstance(prefetch, Sequence):
            prefetches = list(prefetch)

        return [
            self._resolve_prefetch_input(prefetch, collection_name)
            for prefetch in prefetches
            if prefetch is not None
        ]

    def _resolve_prefetch_input(
        self, prefetch: types.Prefetch, collection_name: str
    ) -> types.Prefetch:
        if prefetch.query is None:
            return prefetch

        prefetch = deepcopy(prefetch)
        query, mentioned_ids = self._resolve_query_input(
            collection_name,
            prefetch.query,
            prefetch.using,
            prefetch.lookup_from,
        )
        prefetch.query = query

        prefetch.filter = ignore_mentioned_ids_filter(prefetch.filter, list(mentioned_ids))

        prefetch.prefetch = self._resolve_prefetches_input(prefetch.prefetch, collection_name)

        return prefetch

    def query_points(
        self,
        collection_name: str,
        query: types.Query | None = None,
        using: str | None = None,
        prefetch: types.Prefetch | list[types.Prefetch] | None = None,
        query_filter: types.Filter | None = None,
        search_params: types.SearchParams | None = None,
        limit: int = 10,
        offset: int | None = None,
        with_payload: bool | Sequence[str] | types.PayloadSelector = True,
        with_vectors: bool | Sequence[str] = False,
        score_threshold: float | None = None,
        lookup_from: types.LookupLocation | None = None,
        **kwargs: Any,
    ) -> types.QueryResponse:
        collection = self._get_collection(collection_name)

        if query is not None:
            query, mentioned_ids = self._resolve_query_input(
                collection_name, query, using, lookup_from
            )
            query_filter = ignore_mentioned_ids_filter(query_filter, list(mentioned_ids))

        prefetch = self._resolve_prefetches_input(prefetch, collection_name)

        return collection.query_points(
            query=query,
            prefetch=prefetch,
            query_filter=query_filter,
            using=using,
            score_threshold=score_threshold,
            limit=limit,
            offset=offset or 0,
            with_payload=with_payload,
            with_vectors=with_vectors,
        )

    def query_batch_points(
        self,
        collection_name: str,
        requests: Sequence[types.QueryRequest],
        **kwargs: Any,
    ) -> list[types.QueryResponse]:
        return [
            self.query_points(
                collection_name=collection_name,
                query=request.query,
                prefetch=request.prefetch,
                query_filter=request.filter,
                limit=request.limit or 10,
                offset=request.offset,
                with_payload=request.with_payload,
                with_vectors=request.with_vector,
                score_threshold=request.score_threshold,
                using=request.using,
                lookup_from=request.lookup_from,
            )
            for request in requests
        ]

    def query_points_groups(
        self,
        collection_name: str,
        group_by: str,
        query: Union[
            types.PointId,
            list[float],
            list[list[float]],
            types.SparseVector,
            types.Query,
            types.NumpyArray,
            types.Document,
            types.Image,
            types.InferenceObject,
            None,
        ] = None,
        using: str | None = None,
        prefetch: types.Prefetch | list[types.Prefetch] | None = None,
        query_filter: types.Filter | None = None,
        search_params: types.SearchParams | None = None,
        limit: int = 10,
        group_size: int = 3,
        with_payload: bool | Sequence[str] | types.PayloadSelector = True,
        with_vectors: bool | Sequence[str] = False,
        score_threshold: float | None = None,
        with_lookup: types.WithLookupInterface | None = None,
        lookup_from: types.LookupLocation | None = None,
        **kwargs: Any,
    ) -> types.GroupsResult:
        collection = self._get_collection(collection_name)
        if query is not None:
            query, mentioned_ids = self._resolve_query_input(
                collection_name, query, using, lookup_from
            )
            query_filter = ignore_mentioned_ids_filter(query_filter, list(mentioned_ids))
        with_lookup_collection = None
        if with_lookup is not None:
            if isinstance(with_lookup, str):
                with_lookup_collection = self._get_collection(with_lookup)
            else:
                with_lookup_collection = self._get_collection(with_lookup.collection)

        return collection.query_groups(
            query=query,
            query_filter=query_filter,
            using=using,
            prefetch=prefetch,
            limit=limit,
            group_by=group_by,
            group_size=group_size,
            with_payload=with_payload,
            with_vectors=with_vectors,
            score_threshold=score_threshold,
            with_lookup=with_lookup,
            with_lookup_collection=with_lookup_collection,
        )

    def scroll(
        self,
        collection_name: str,
        scroll_filter: types.Filter | None = None,
        limit: int = 10,
        order_by: types.OrderBy | None = None,
        offset: types.PointId | None = None,
        with_payload: bool | Sequence[str] | types.PayloadSelector = True,
        with_vectors: bool | Sequence[str] = False,
        **kwargs: Any,
    ) -> tuple[list[types.Record], types.PointId | None]:
        collection = self._get_collection(collection_name)
        return collection.scroll(
            scroll_filter=scroll_filter,
            limit=limit,
            order_by=order_by,
            offset=offset,
            with_payload=with_payload,
            with_vectors=with_vectors,
        )

    def count(
        self,
        collection_name: str,
        count_filter: types.Filter | None = None,
        exact: bool = True,
        **kwargs: Any,
    ) -> types.CountResult:
        collection = self._get_collection(collection_name)
        return collection.count(count_filter=count_filter)

    def facet(
        self,
        collection_name: str,
        key: str,
        facet_filter: types.Filter | None = None,
        limit: int = 10,
        exact: bool = False,
        **kwargs: Any,
    ) -> types.FacetResponse:
        collection = self._get_collection(collection_name)
        return collection.facet(key=key, facet_filter=facet_filter, limit=limit)

    def upsert(
        self,
        collection_name: str,
        points: types.Points,
        update_filter: types.Filter | None = None,
        **kwargs: Any,
    ) -> types.UpdateResult:
        collection = self._get_collection(collection_name)
        collection.upsert(points, update_filter=update_filter)
        return self._default_update_result()

    def update_vectors(
        self,
        collection_name: str,
        points: Sequence[types.PointVectors],
        update_filter: types.Filter | None = None,
        **kwargs: Any,
    ) -> types.UpdateResult:
        collection = self._get_collection(collection_name)
        collection.update_vectors(points, update_filter=update_filter)
        return self._default_update_result()

    def delete_vectors(
        self,
        collection_name: str,
        vectors: Sequence[str],
        points: types.PointsSelector,
        **kwargs: Any,
    ) -> types.UpdateResult:
        collection = self._get_collection(collection_name)
        collection.delete_vectors(vectors, points)
        return self._default_update_result()

    def retrieve(
        self,
        collection_name: str,
        ids: Sequence[types.PointId],
        with_payload: bool | Sequence[str] | types.PayloadSelector = True,
        with_vectors: bool | Sequence[str] = False,
        **kwargs: Any,
    ) -> list[types.Record]:
        collection = self._get_collection(collection_name)
        return collection.retrieve(ids, with_payload, with_vectors)

    @classmethod
    def _default_update_result(cls, operation_id: int = 0) -> types.UpdateResult:
        return types.UpdateResult(
            operation_id=operation_id,
            status=rest_models.UpdateStatus.COMPLETED,
        )

    def delete(
        self, collection_name: str, points_selector: types.PointsSelector, **kwargs: Any
    ) -> types.UpdateResult:
        collection = self._get_collection(collection_name)
        collection.delete(points_selector)
        return self._default_update_result()

    def set_payload(
        self,
        collection_name: str,
        payload: types.Payload,
        points: types.PointsSelector,
        key: str | None = None,
        **kwargs: Any,
    ) -> types.UpdateResult:
        collection = self._get_collection(collection_name)
        collection.set_payload(payload=payload, selector=points, key=key)
        return self._default_update_result()

    def overwrite_payload(
        self,
        collection_name: str,
        payload: types.Payload,
        points: types.PointsSelector,
        **kwargs: Any,
    ) -> types.UpdateResult:
        collection = self._get_collection(collection_name)
        collection.overwrite_payload(payload=payload, selector=points)
        return self._default_update_result()

    def delete_payload(
        self,
        collection_name: str,
        keys: Sequence[str],
        points: types.PointsSelector,
        **kwargs: Any,
    ) -> types.UpdateResult:
        collection = self._get_collection(collection_name)
        collection.delete_payload(keys=keys, selector=points)
        return self._default_update_result()

    def clear_payload(
        self, collection_name: str, points_selector: types.PointsSelector, **kwargs: Any
    ) -> types.UpdateResult:
        collection = self._get_collection(collection_name)
        collection.clear_payload(selector=points_selector)
        return self._default_update_result()

    def batch_update_points(
        self,
        collection_name: str,
        update_operations: Sequence[types.UpdateOperation],
        **kwargs: Any,
    ) -> list[types.UpdateResult]:
        collection = self._get_collection(collection_name)
        collection.batch_update_points(update_operations)
        return [self._default_update_result()] * len(update_operations)

    def update_collection_aliases(
        self, change_aliases_operations: Sequence[types.AliasOperations], **kwargs: Any
    ) -> bool:
        for operation in change_aliases_operations:
            if isinstance(operation, rest_models.CreateAliasOperation):
                self._get_collection(operation.create_alias.collection_name)
                self.aliases[operation.create_alias.alias_name] = (
                    operation.create_alias.collection_name
                )
            elif isinstance(operation, rest_models.DeleteAliasOperation):
                self.aliases.pop(operation.delete_alias.alias_name, None)
            elif isinstance(operation, rest_models.RenameAliasOperation):
                new_name = operation.rename_alias.new_alias_name
                old_name = operation.rename_alias.old_alias_name
                self.aliases[new_name] = self.aliases.pop(old_name)
            else:
                raise ValueError(f"Unknown operation: {operation}")
        self._save()
        return True

    def get_collection_aliases(
        self, collection_name: str, **kwargs: Any
    ) -> types.CollectionsAliasesResponse:
        if self.closed:
            raise RuntimeError("QdrantLocal instance is closed. Please create a new instance.")

        return types.CollectionsAliasesResponse(
            aliases=[
                rest_models.AliasDescription(
                    alias_name=alias_name,
                    collection_name=name,
                )
                for alias_name, name in self.aliases.items()
                if name == collection_name
            ]
        )

    def get_aliases(self, **kwargs: Any) -> types.CollectionsAliasesResponse:
        if self.closed:
            raise RuntimeError("QdrantLocal instance is closed. Please create a new instance.")

        return types.CollectionsAliasesResponse(
            aliases=[
                rest_models.AliasDescription(
                    alias_name=alias_name,
                    collection_name=name,
                )
                for alias_name, name in self.aliases.items()
            ]
        )

    def get_collections(self, **kwargs: Any) -> types.CollectionsResponse:
        if self.closed:
            raise RuntimeError("QdrantLocal instance is closed. Please create a new instance.")

        return types.CollectionsResponse(
            collections=[
                rest_models.CollectionDescription(name=name)
                for name, _ in self.collections.items()
            ]
        )

    def get_collection(self, collection_name: str, **kwargs: Any) -> types.CollectionInfo:
        collection = self._get_collection(collection_name)
        return collection.info()

    def collection_exists(self, collection_name: str, **kwargs: Any) -> bool:
        try:
            self._get_collection(collection_name)
            return True
        except ValueError:
            return False

    def update_collection(
        self,
        collection_name: str,
        sparse_vectors_config: Mapping[str, types.SparseVectorParams] | None = None,
        metadata: types.Payload | None = None,
        **kwargs: Any,
    ) -> bool:
        _collection = self._get_collection(collection_name)
        updated = False
        if sparse_vectors_config is not None:
            for vector_name, vector_params in sparse_vectors_config.items():
                _collection.update_sparse_vectors_config(vector_name, vector_params)
            updated = True

        if metadata is not None:
            if _collection.config.metadata is not None:
                _collection.config.metadata.update(metadata)
            else:
                _collection.config.metadata = deepcopy(metadata)
            updated = True

        self._save()
        return updated

    def _collection_path(self, collection_name: str) -> str | None:
        if self.persistent:
            return os.path.join(self.location, "collection", collection_name)
        else:
            return None

    def delete_collection(self, collection_name: str, **kwargs: Any) -> bool:
        if self.closed:
            raise RuntimeError("QdrantLocal instance is closed. Please create a new instance.")

        _collection = self.collections.pop(collection_name, None)
        del _collection
        self.aliases = {
            alias_name: name
            for alias_name, name in self.aliases.items()
            if name != collection_name
        }
        collection_path = self._collection_path(collection_name)
        if collection_path is not None:
            shutil.rmtree(collection_path, ignore_errors=True)
        self._save()
        return True

    def create_collection(
        self,
        collection_name: str,
        vectors_config: types.VectorParams | Mapping[str, types.VectorParams] | None = None,
        sparse_vectors_config: Mapping[str, types.SparseVectorParams] | None = None,
        metadata: types.Payload | None = None,
        **kwargs: Any,
    ) -> bool:
        if self.closed:
            raise RuntimeError("QdrantLocal instance is closed. Please create a new instance.")

        if collection_name in self.collections:
            raise ValueError(f"Collection {collection_name} already exists")
        collection_path = self._collection_path(collection_name)
        if collection_path is not None:
            os.makedirs(collection_path, exist_ok=True)

        collection = LocalCollection(
            rest_models.CreateCollection(
                vectors=vectors_config or {},
                sparse_vectors=sparse_vectors_config,
                metadata=deepcopy(metadata),
            ),
            location=collection_path,
            force_disable_check_same_thread=self.force_disable_check_same_thread,
        )
        self.collections[collection_name] = collection

        self._save()
        return True

    def recreate_collection(
        self,
        collection_name: str,
        vectors_config: types.VectorParams | Mapping[str, types.VectorParams] | None = None,
        sparse_vectors_config: Mapping[str, types.SparseVectorParams] | None = None,
        metadata: types.Payload | None = None,
        **kwargs: Any,
    ) -> bool:
        self.delete_collection(collection_name)
        return self.create_collection(
            collection_name, vectors_config, sparse_vectors_config, metadata=metadata
        )

    def upload_points(
        self,
        collection_name: str,
        points: Iterable[types.PointStruct],
        update_filter: types.Filter | None = None,
        **kwargs: Any,
    ) -> None:
        # upload_points in local mode behaves like upload_points with wait=True in server mode
        self._upload_points(collection_name, points, update_filter=update_filter)

    def _upload_points(
        self,
        collection_name: str,
        points: Iterable[types.PointStruct | types.Record],
        update_filter: types.Filter | None = None,
    ) -> None:
        collection = self._get_collection(collection_name)
        collection.upsert(
            [
                rest_models.PointStruct(
                    id=point.id,
                    vector=point.vector or {},
                    payload=point.payload or {},
                )
                for point in points
            ],
            update_filter=update_filter,
        )

    def upload_collection(
        self,
        collection_name: str,
        vectors: dict[str, types.NumpyArray] | types.NumpyArray | Iterable[types.VectorStruct],
        payload: Iterable[dict[Any, Any]] | None = None,
        ids: Iterable[types.PointId] | None = None,
        update_filter: types.Filter | None = None,
        **kwargs: Any,
    ) -> None:
        # upload_collection in local mode behaves like upload_collection with wait=True in server mode
        def uuid_generator() -> Generator[str, None, None]:
            while True:
                yield str(uuid4())

        collection = self._get_collection(collection_name)
        if isinstance(vectors, dict) and any(isinstance(v, np.ndarray) for v in vectors.values()):
            assert (
                len(set([arr.shape[0] for arr in vectors.values()])) == 1
            ), "Each named vector should have the same number of vectors"

            num_vectors = next(iter(vectors.values())).shape[0]
            # convert dict[str, np.ndarray] to list[dict[str, list[float]]]
            vectors = [
                {name: vectors[name][i].tolist() for name in vectors.keys()}
                for i in range(num_vectors)
            ]

        collection.upsert(
            [
                rest_models.PointStruct(
                    id=str(point_id) if isinstance(point_id, uuid.UUID) else point_id,
                    vector=(vector.tolist() if isinstance(vector, np.ndarray) else vector) or {},
                    payload=payload or {},
                )
                for (point_id, vector, payload) in zip(
                    ids or uuid_generator(),
                    iter(vectors),
                    payload or itertools.cycle([{}]),
                )
            ],
            update_filter=update_filter,
        )

    def create_payload_index(
        self,
        collection_name: str,
        field_name: str,
        field_schema: types.PayloadSchemaType | None = None,
        field_type: types.PayloadSchemaType | None = None,
        **kwargs: Any,
    ) -> types.UpdateResult:
        show_warning_once(
            message="Payload indexes have no effect in the local Qdrant. Please use server Qdrant if you need payload indexes.",
            category=UserWarning,
            idx="create-local-payload-indexes",
            stacklevel=5,
        )
        return self._default_update_result()

    def delete_payload_index(
        self, collection_name: str, field_name: str, **kwargs: Any
    ) -> types.UpdateResult:
        show_warning_once(
            message="Payload indexes have no effect in the local Qdrant. Please use server Qdrant if you need payload indexes.",
            category=UserWarning,
            idx="delete-local-payload-indexes",
            stacklevel=5,
        )
        return self._default_update_result()

    def list_snapshots(
        self, collection_name: str, **kwargs: Any
    ) -> list[types.SnapshotDescription]:
        return []

    def create_snapshot(
        self, collection_name: str, **kwargs: Any
    ) -> types.SnapshotDescription | None:
        raise NotImplementedError(
            "Snapshots are not supported in the local Qdrant. Please use server Qdrant if you need full snapshots."
        )

    def delete_snapshot(self, collection_name: str, snapshot_name: str, **kwargs: Any) -> bool:
        raise NotImplementedError(
            "Snapshots are not supported in the local Qdrant. Please use server Qdrant if you need full snapshots."
        )

    def list_full_snapshots(self, **kwargs: Any) -> list[types.SnapshotDescription]:
        return []

    def create_full_snapshot(self, **kwargs: Any) -> types.SnapshotDescription:
        raise NotImplementedError(
            "Snapshots are not supported in the local Qdrant. Please use server Qdrant if you need full snapshots."
        )

    def delete_full_snapshot(self, snapshot_name: str, **kwargs: Any) -> bool:
        raise NotImplementedError(
            "Snapshots are not supported in the local Qdrant. Please use server Qdrant if you need full snapshots."
        )

    def recover_snapshot(self, collection_name: str, location: str, **kwargs: Any) -> bool:
        raise NotImplementedError(
            "Snapshots are not supported in the local Qdrant. Please use server Qdrant if you need full snapshots."
        )

    def list_shard_snapshots(
        self, collection_name: str, shard_id: int, **kwargs: Any
    ) -> list[types.SnapshotDescription]:
        return []

    def create_shard_snapshot(
        self, collection_name: str, shard_id: int, **kwargs: Any
    ) -> types.SnapshotDescription | None:
        raise NotImplementedError(
            "Snapshots are not supported in the local Qdrant. Please use server Qdrant if you need snapshots."
        )

    def delete_shard_snapshot(
        self, collection_name: str, shard_id: int, snapshot_name: str, **kwargs: Any
    ) -> bool:
        raise NotImplementedError(
            "Snapshots are not supported in the local Qdrant. Please use server Qdrant if you need snapshots."
        )

    def recover_shard_snapshot(
        self,
        collection_name: str,
        shard_id: int,
        location: str,
        **kwargs: Any,
    ) -> bool:
        raise NotImplementedError(
            "Snapshots are not supported in the local Qdrant. Please use server Qdrant if you need snapshots."
        )

    def create_shard_key(
        self,
        collection_name: str,
        shard_key: types.ShardKey,
        shards_number: int | None = None,
        replication_factor: int | None = None,
        placement: list[int] | None = None,
        **kwargs: Any,
    ) -> bool:
        raise NotImplementedError(
            "Sharding is not supported in the local Qdrant. Please use server Qdrant if you need sharding."
        )

    def delete_shard_key(
        self,
        collection_name: str,
        shard_key: types.ShardKey,
        **kwargs: Any,
    ) -> bool:
        raise NotImplementedError(
            "Sharding is not supported in the local Qdrant. Please use server Qdrant if you need sharding."
        )

    def info(self) -> types.VersionInfo:
        version = importlib.metadata.version("qdrant-client")
        return rest_models.VersionInfo(
            title="qdrant - vector search engine", version=version, commit=None
        )

    def cluster_collection_update(
        self,
        collection_name: str,
        cluster_operation: types.ClusterOperations,
<<<<<<< HEAD
        timeout: int | None = None,
=======
>>>>>>> 1de2ce2f
        **kwargs: Any,
    ) -> bool:
        raise NotImplementedError(
            "Cluster collection update is not supported in the local Qdrant. "
            "Please use server Qdrant if you need a cluster"
        )

    def collection_cluster_info(self, collection_name: str) -> types.CollectionClusterInfo:
        raise NotImplementedError(
            "Collection cluster info is not supported in the local Qdrant. "
            "Please use server Qdrant if you need a cluster"
        )

    def cluster_status(self) -> types.ClusterStatus:
        raise NotImplementedError(
            "Cluster status is not supported in the local Qdrant. "
            "Please use server Qdrant if you need a cluster"
        )

    def recover_current_peer(self) -> bool:
        raise NotImplementedError(
            "Recover current peer is not supported in the local Qdrant. "
            "Please use server Qdrant if you need a cluster"
        )

    def remove_peer(self, peer_id: int, **kwargs: Any) -> bool:
        raise NotImplementedError(
            "Remove peer info is not supported in the local Qdrant. "
            "Please use server Qdrant if you need a cluster"
        )<|MERGE_RESOLUTION|>--- conflicted
+++ resolved
@@ -1016,10 +1016,6 @@
         self,
         collection_name: str,
         cluster_operation: types.ClusterOperations,
-<<<<<<< HEAD
-        timeout: int | None = None,
-=======
->>>>>>> 1de2ce2f
         **kwargs: Any,
     ) -> bool:
         raise NotImplementedError(
