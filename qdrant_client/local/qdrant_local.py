import importlib.metadata
import itertools
import json
import os
import shutil
import uuid
from copy import deepcopy
from io import TextIOWrapper
from typing import (
    Any,
    Generator,
    Iterable,
    Mapping,
    Sequence,
    get_args,
    Union,
)
from uuid import uuid4

import numpy as np
import portalocker

from qdrant_client.common.client_warnings import show_warning, show_warning_once
from qdrant_client._pydantic_compat import to_dict
from qdrant_client.client_base import QdrantBase
from qdrant_client.conversions import common_types as types
from qdrant_client.http import models as rest_models
from qdrant_client.local.local_collection import (
    LocalCollection,
    DEFAULT_VECTOR_NAME,
    ignore_mentioned_ids_filter,
)

META_INFO_FILENAME = "meta.json"


class QdrantLocal(QdrantBase):
    """
    Everything Qdrant server can do, but locally.

    Use this implementation to run vector search without running a Qdrant server.
    Everything that works with local Qdrant will work with server Qdrant as well.

    Use for small-scale data, demos, and tests.
    If you need more speed or size, use Qdrant server.
    """

    LARGE_DATA_THRESHOLD = 20_000

    def __init__(self, location: str, force_disable_check_same_thread: bool = False) -> None:
        """
        Initialize local Qdrant.

        Args:
            location: Where to store data. Can be a path to a directory or `:memory:` for in-memory storage.
            force_disable_check_same_thread: Disable SQLite check_same_thread check. Use only if you know what you are doing.
        """
        super().__init__()
        self.force_disable_check_same_thread = force_disable_check_same_thread
        self.location = location
        self.persistent = location != ":memory:"
        self.collections: dict[str, LocalCollection] = {}
        self.aliases: dict[str, str] = {}
        self._flock_file: TextIOWrapper | None = None
        self._load()
        self._closed: bool = False

    @property
    def closed(self) -> bool:
        return self._closed

    def close(self, **kwargs: Any) -> None:
        self._closed = True
        for collection in self.collections.values():
            if collection is not None:
                collection.close()
            else:
                show_warning(
                    message=f"Collection appears to be None before closing. The existing collections are: "
                    f"{list(self.collections.keys())}",
                    category=UserWarning,
                    stacklevel=4,
                )

        try:
            if self._flock_file is not None and not self._flock_file.closed:
                portalocker.unlock(self._flock_file)
                self._flock_file.close()
        except TypeError:  # sometimes portalocker module can be garbage collected before
            # QdrantLocal instance
            pass

    def _load(self) -> None:
        if not self.persistent:
            return
        meta_path = os.path.join(self.location, META_INFO_FILENAME)
        if not os.path.exists(meta_path):
            os.makedirs(self.location, exist_ok=True)
            with open(meta_path, "w") as f:
                f.write(json.dumps({"collections": {}, "aliases": {}}))
        else:
            with open(meta_path, "r") as f:
                meta = json.load(f)
                for collection_name, config_json in meta["collections"].items():
                    config = rest_models.CreateCollection(**config_json)
                    collection_path = self._collection_path(collection_name)
                    collection = LocalCollection(
                        config,
                        collection_path,
                        force_disable_check_same_thread=self.force_disable_check_same_thread,
                    )
                    self.collections[collection_name] = collection
                    if len(collection.ids) > self.LARGE_DATA_THRESHOLD:
                        show_warning(
                            f"Local mode is not recommended for collections with more than "
                            f"{self.LARGE_DATA_THRESHOLD:,} points. "
                            f"Collection <{collection_name}> contains {len(collection.ids)} points. "
                            "Consider using Qdrant in Docker or Qdrant Cloud for better performance "
                            "with large datasets.",
                            category=UserWarning,
                            stacklevel=5,
                        )
                self.aliases = meta["aliases"]

        lock_file_path = os.path.join(self.location, ".lock")
        if not os.path.exists(lock_file_path):
            os.makedirs(self.location, exist_ok=True)
            with open(lock_file_path, "w") as f:
                f.write("tmp lock file")
        self._flock_file = open(lock_file_path, "r+")
        try:
            portalocker.lock(
                self._flock_file,
                portalocker.LockFlags.EXCLUSIVE | portalocker.LockFlags.NON_BLOCKING,
            )
        except portalocker.exceptions.LockException:
            raise RuntimeError(
                f"Storage folder {self.location} is already accessed by another instance of Qdrant client."
                f" If you require concurrent access, use Qdrant server instead."
            )

    def _save(self) -> None:
        if not self.persistent:
            return

        if self.closed:
            raise RuntimeError("QdrantLocal instance is closed. Please create a new instance.")

        meta_path = os.path.join(self.location, META_INFO_FILENAME)
        with open(meta_path, "w") as f:
            f.write(
                json.dumps(
                    {
                        "collections": {
                            collection_name: to_dict(collection.config)
                            for collection_name, collection in self.collections.items()
                        },
                        "aliases": self.aliases,
                    }
                )
            )

    def _get_collection(self, collection_name: str) -> LocalCollection:
        if self.closed:
            raise RuntimeError("QdrantLocal instance is closed. Please create a new instance.")

        if collection_name in self.collections:
            return self.collections[collection_name]
        if collection_name in self.aliases:
            return self.collections[self.aliases[collection_name]]
        raise ValueError(f"Collection {collection_name} not found")

    def search(
        self,
        collection_name: str,
        query_vector: Union[
            types.NumpyArray,
            Sequence[float],
            tuple[str, list[float]],
            types.NamedVector,
            types.NamedSparseVector,
        ],
        query_filter: types.Filter | None = None,
        search_params: types.SearchParams | None = None,
        limit: int = 10,
        offset: int | None = None,
        with_payload: bool | Sequence[str] | types.PayloadSelector = True,
        with_vectors: bool | Sequence[str] = False,
        score_threshold: float | None = None,
        **kwargs: Any,
    ) -> list[types.ScoredPoint]:
        collection = self._get_collection(collection_name)
        return collection.search(
            query_vector=query_vector,
            query_filter=query_filter,
            limit=limit,
            offset=offset,
            with_payload=with_payload,
            with_vectors=with_vectors,
            score_threshold=score_threshold,
        )

    def search_matrix_offsets(
        self,
        collection_name: str,
        query_filter: types.Filter | None = None,
        limit: int = 3,
        sample: int = 10,
        using: str | None = None,
        **kwargs: Any,
    ) -> types.SearchMatrixOffsetsResponse:
        collection = self._get_collection(collection_name)
        return collection.search_matrix_offsets(
            query_filter=query_filter, limit=limit, sample=sample, using=using
        )

    def search_matrix_pairs(
        self,
        collection_name: str,
        query_filter: types.Filter | None = None,
        limit: int = 3,
        sample: int = 10,
        using: str | None = None,
        **kwargs: Any,
    ) -> types.SearchMatrixPairsResponse:
        collection = self._get_collection(collection_name)
        return collection.search_matrix_pairs(
            query_filter=query_filter, limit=limit, sample=sample, using=using
        )

    def _resolve_query_input(
        self,
        collection_name: str,
        query: types.Query | None,
        using: str | None,
        lookup_from: types.LookupLocation | None,
    ) -> tuple[types.Query, set[types.PointId]]:
        """
        Resolves any possible ids into vectors and returns a new query object, along with a set of the mentioned
        point ids that should be filtered when searching.
        """

        lookup_collection_name = lookup_from.collection if lookup_from else collection_name
        collection = self._get_collection(lookup_collection_name)

        search_in_vector_name = using if using is not None else DEFAULT_VECTOR_NAME
        vector_name = (
            lookup_from.vector
            if lookup_from is not None and lookup_from.vector is not None
            else search_in_vector_name
        )

        sparse = vector_name in collection.sparse_vectors
        multi = vector_name in collection.multivectors
        if sparse:
            collection_vectors = collection.sparse_vectors
        elif multi:
            collection_vectors = collection.multivectors
        else:
            collection_vectors = collection.vectors

        # mentioned ids in the search collection which should be excluded from search
        mentioned_ids: set[types.PointId] = set()

        def input_into_vector(
            vector_input: types.VectorInput,
        ) -> types.VectorInput:
            if isinstance(vector_input, get_args(types.PointId)):
                if isinstance(vector_input, uuid.UUID):
                    vector_input = str(vector_input)
                point_id = vector_input  # rename for clarity
                if point_id not in collection.ids:
                    raise ValueError(f"Point {point_id} is not found in the collection")

                idx = collection.ids[point_id]
                if vector_name in collection_vectors:
                    vec = collection_vectors[vector_name][idx]
                else:
                    raise ValueError(f"Vector {vector_name} not found")
                if isinstance(vec, np.ndarray):
                    vec = vec.tolist()
                if collection_name == lookup_collection_name:
                    mentioned_ids.add(point_id)
                return vec
            else:
                return vector_input

        query = deepcopy(query)
        if isinstance(query, rest_models.NearestQuery):
            query.nearest = input_into_vector(query.nearest)

        elif isinstance(query, rest_models.RecommendQuery):
            if query.recommend.negative is not None:
                query.recommend.negative = [
                    input_into_vector(vector_input) for vector_input in query.recommend.negative
                ]
            if query.recommend.positive is not None:
                query.recommend.positive = [
                    input_into_vector(vector_input) for vector_input in query.recommend.positive
                ]

        elif isinstance(query, rest_models.DiscoverQuery):
            query.discover.target = input_into_vector(query.discover.target)
            pairs = (
                query.discover.context
                if isinstance(query.discover.context, list)
                else [query.discover.context]
            )
            query.discover.context = [
                rest_models.ContextPair(
                    positive=input_into_vector(pair.positive),
                    negative=input_into_vector(pair.negative),
                )
                for pair in pairs
            ]
        elif isinstance(query, rest_models.ContextQuery):
            pairs = query.context if isinstance(query.context, list) else [query.context]
            query.context = [
                rest_models.ContextPair(
                    positive=input_into_vector(pair.positive),
                    negative=input_into_vector(pair.negative),
                )
                for pair in pairs
            ]
        elif isinstance(query, rest_models.OrderByQuery):
            pass
        elif isinstance(query, rest_models.FusionQuery):
            pass
        elif isinstance(query, rest_models.RrfQuery):
            pass

        return query, mentioned_ids

    def _resolve_prefetches_input(
        self,
        prefetch: Sequence[types.Prefetch] | types.Prefetch | None,
        collection_name: str,
    ) -> list[types.Prefetch]:
        if prefetch is None:
            return []

        if isinstance(prefetch, list) and len(prefetch) == 0:
            return []

        prefetches = []
        if isinstance(prefetch, types.Prefetch):
            prefetches = [prefetch]
            prefetches.extend(
                prefetch.prefetch if isinstance(prefetch.prefetch, list) else [prefetch.prefetch]
            )
        elif isinstance(prefetch, Sequence):
            prefetches = list(prefetch)

        return [
            self._resolve_prefetch_input(prefetch, collection_name)
            for prefetch in prefetches
            if prefetch is not None
        ]

    def _resolve_prefetch_input(
        self, prefetch: types.Prefetch, collection_name: str
    ) -> types.Prefetch:
        if prefetch.query is None:
            return prefetch

        prefetch = deepcopy(prefetch)
        query, mentioned_ids = self._resolve_query_input(
            collection_name,
            prefetch.query,
            prefetch.using,
            prefetch.lookup_from,
        )
        prefetch.query = query

        prefetch.filter = ignore_mentioned_ids_filter(prefetch.filter, list(mentioned_ids))

        prefetch.prefetch = self._resolve_prefetches_input(prefetch.prefetch, collection_name)

        return prefetch

    def query_points(
        self,
        collection_name: str,
        query: types.Query | None = None,
        using: str | None = None,
        prefetch: types.Prefetch | list[types.Prefetch] | None = None,
        query_filter: types.Filter | None = None,
        search_params: types.SearchParams | None = None,
        limit: int = 10,
        offset: int | None = None,
        with_payload: bool | Sequence[str] | types.PayloadSelector = True,
        with_vectors: bool | Sequence[str] = False,
        score_threshold: float | None = None,
        lookup_from: types.LookupLocation | None = None,
        **kwargs: Any,
    ) -> types.QueryResponse:
        collection = self._get_collection(collection_name)

        if query is not None:
            query, mentioned_ids = self._resolve_query_input(
                collection_name, query, using, lookup_from
            )
            query_filter = ignore_mentioned_ids_filter(query_filter, list(mentioned_ids))

        prefetch = self._resolve_prefetches_input(prefetch, collection_name)

        return collection.query_points(
            query=query,
            prefetch=prefetch,
            query_filter=query_filter,
            using=using,
            score_threshold=score_threshold,
            limit=limit,
            offset=offset or 0,
            with_payload=with_payload,
            with_vectors=with_vectors,
        )

    def query_batch_points(
        self,
        collection_name: str,
        requests: Sequence[types.QueryRequest],
        **kwargs: Any,
    ) -> list[types.QueryResponse]:
        return [
            self.query_points(
                collection_name=collection_name,
                query=request.query,
                prefetch=request.prefetch,
                query_filter=request.filter,
                limit=request.limit or 10,
                offset=request.offset,
                with_payload=request.with_payload,
                with_vectors=request.with_vector,
                score_threshold=request.score_threshold,
                using=request.using,
                lookup_from=request.lookup_from,
            )
            for request in requests
        ]

    def query_points_groups(
        self,
        collection_name: str,
        group_by: str,
        query: Union[
            types.PointId,
            list[float],
            list[list[float]],
            types.SparseVector,
            types.Query,
            types.NumpyArray,
            types.Document,
            types.Image,
            types.InferenceObject,
            None,
        ] = None,
        using: str | None = None,
        prefetch: types.Prefetch | list[types.Prefetch] | None = None,
        query_filter: types.Filter | None = None,
        search_params: types.SearchParams | None = None,
        limit: int = 10,
        group_size: int = 3,
        with_payload: bool | Sequence[str] | types.PayloadSelector = True,
        with_vectors: bool | Sequence[str] = False,
        score_threshold: float | None = None,
        with_lookup: types.WithLookupInterface | None = None,
        lookup_from: types.LookupLocation | None = None,
        **kwargs: Any,
    ) -> types.GroupsResult:
        collection = self._get_collection(collection_name)
        if query is not None:
            query, mentioned_ids = self._resolve_query_input(
                collection_name, query, using, lookup_from
            )
            query_filter = ignore_mentioned_ids_filter(query_filter, list(mentioned_ids))
        with_lookup_collection = None
        if with_lookup is not None:
            if isinstance(with_lookup, str):
                with_lookup_collection = self._get_collection(with_lookup)
            else:
                with_lookup_collection = self._get_collection(with_lookup.collection)

        return collection.query_groups(
            query=query,
            query_filter=query_filter,
            using=using,
            prefetch=prefetch,
            limit=limit,
            group_by=group_by,
            group_size=group_size,
            with_payload=with_payload,
            with_vectors=with_vectors,
            score_threshold=score_threshold,
            with_lookup=with_lookup,
            with_lookup_collection=with_lookup_collection,
        )

    def scroll(
        self,
        collection_name: str,
        scroll_filter: types.Filter | None = None,
        limit: int = 10,
        order_by: types.OrderBy | None = None,
        offset: types.PointId | None = None,
        with_payload: bool | Sequence[str] | types.PayloadSelector = True,
        with_vectors: bool | Sequence[str] = False,
        **kwargs: Any,
    ) -> tuple[list[types.Record], types.PointId | None]:
        collection = self._get_collection(collection_name)
        return collection.scroll(
            scroll_filter=scroll_filter,
            limit=limit,
            order_by=order_by,
            offset=offset,
            with_payload=with_payload,
            with_vectors=with_vectors,
        )

    def count(
        self,
        collection_name: str,
        count_filter: types.Filter | None = None,
        exact: bool = True,
        **kwargs: Any,
    ) -> types.CountResult:
        collection = self._get_collection(collection_name)
        return collection.count(count_filter=count_filter)

    def facet(
        self,
        collection_name: str,
        key: str,
        facet_filter: types.Filter | None = None,
        limit: int = 10,
        exact: bool = False,
        **kwargs: Any,
    ) -> types.FacetResponse:
        collection = self._get_collection(collection_name)
        return collection.facet(key=key, facet_filter=facet_filter, limit=limit)

    def upsert(
        self,
        collection_name: str,
        points: types.Points,
<<<<<<< HEAD
        update_filter: types.Filter | None = None,
=======
        update_filter: Optional[types.Filter] = None,
>>>>>>> 27acfd0d
        **kwargs: Any,
    ) -> types.UpdateResult:
        collection = self._get_collection(collection_name)
        collection.upsert(points, update_filter=update_filter)
        return self._default_update_result()

    def update_vectors(
        self,
        collection_name: str,
        points: Sequence[types.PointVectors],
<<<<<<< HEAD
        update_filter: types.Filter | None = None,
=======
        update_filter: Optional[types.Filter] = None,
>>>>>>> 27acfd0d
        **kwargs: Any,
    ) -> types.UpdateResult:
        collection = self._get_collection(collection_name)
        collection.update_vectors(points, update_filter=update_filter)
        return self._default_update_result()

    def delete_vectors(
        self,
        collection_name: str,
        vectors: Sequence[str],
        points: types.PointsSelector,
        **kwargs: Any,
    ) -> types.UpdateResult:
        collection = self._get_collection(collection_name)
        collection.delete_vectors(vectors, points)
        return self._default_update_result()

    def retrieve(
        self,
        collection_name: str,
        ids: Sequence[types.PointId],
        with_payload: bool | Sequence[str] | types.PayloadSelector = True,
        with_vectors: bool | Sequence[str] = False,
        **kwargs: Any,
    ) -> list[types.Record]:
        collection = self._get_collection(collection_name)
        return collection.retrieve(ids, with_payload, with_vectors)

    @classmethod
    def _default_update_result(cls, operation_id: int = 0) -> types.UpdateResult:
        return types.UpdateResult(
            operation_id=operation_id,
            status=rest_models.UpdateStatus.COMPLETED,
        )

    def delete(
        self, collection_name: str, points_selector: types.PointsSelector, **kwargs: Any
    ) -> types.UpdateResult:
        collection = self._get_collection(collection_name)
        collection.delete(points_selector)
        return self._default_update_result()

    def set_payload(
        self,
        collection_name: str,
        payload: types.Payload,
        points: types.PointsSelector,
        key: str | None = None,
        **kwargs: Any,
    ) -> types.UpdateResult:
        collection = self._get_collection(collection_name)
        collection.set_payload(payload=payload, selector=points, key=key)
        return self._default_update_result()

    def overwrite_payload(
        self,
        collection_name: str,
        payload: types.Payload,
        points: types.PointsSelector,
        **kwargs: Any,
    ) -> types.UpdateResult:
        collection = self._get_collection(collection_name)
        collection.overwrite_payload(payload=payload, selector=points)
        return self._default_update_result()

    def delete_payload(
        self,
        collection_name: str,
        keys: Sequence[str],
        points: types.PointsSelector,
        **kwargs: Any,
    ) -> types.UpdateResult:
        collection = self._get_collection(collection_name)
        collection.delete_payload(keys=keys, selector=points)
        return self._default_update_result()

    def clear_payload(
        self, collection_name: str, points_selector: types.PointsSelector, **kwargs: Any
    ) -> types.UpdateResult:
        collection = self._get_collection(collection_name)
        collection.clear_payload(selector=points_selector)
        return self._default_update_result()

    def batch_update_points(
        self,
        collection_name: str,
        update_operations: Sequence[types.UpdateOperation],
        **kwargs: Any,
    ) -> list[types.UpdateResult]:
        collection = self._get_collection(collection_name)
        collection.batch_update_points(update_operations)
        return [self._default_update_result()] * len(update_operations)

    def update_collection_aliases(
        self, change_aliases_operations: Sequence[types.AliasOperations], **kwargs: Any
    ) -> bool:
        for operation in change_aliases_operations:
            if isinstance(operation, rest_models.CreateAliasOperation):
                self._get_collection(operation.create_alias.collection_name)
                self.aliases[operation.create_alias.alias_name] = (
                    operation.create_alias.collection_name
                )
            elif isinstance(operation, rest_models.DeleteAliasOperation):
                self.aliases.pop(operation.delete_alias.alias_name, None)
            elif isinstance(operation, rest_models.RenameAliasOperation):
                new_name = operation.rename_alias.new_alias_name
                old_name = operation.rename_alias.old_alias_name
                self.aliases[new_name] = self.aliases.pop(old_name)
            else:
                raise ValueError(f"Unknown operation: {operation}")
        self._save()
        return True

    def get_collection_aliases(
        self, collection_name: str, **kwargs: Any
    ) -> types.CollectionsAliasesResponse:
        if self.closed:
            raise RuntimeError("QdrantLocal instance is closed. Please create a new instance.")

        return types.CollectionsAliasesResponse(
            aliases=[
                rest_models.AliasDescription(
                    alias_name=alias_name,
                    collection_name=name,
                )
                for alias_name, name in self.aliases.items()
                if name == collection_name
            ]
        )

    def get_aliases(self, **kwargs: Any) -> types.CollectionsAliasesResponse:
        if self.closed:
            raise RuntimeError("QdrantLocal instance is closed. Please create a new instance.")

        return types.CollectionsAliasesResponse(
            aliases=[
                rest_models.AliasDescription(
                    alias_name=alias_name,
                    collection_name=name,
                )
                for alias_name, name in self.aliases.items()
            ]
        )

    def get_collections(self, **kwargs: Any) -> types.CollectionsResponse:
        if self.closed:
            raise RuntimeError("QdrantLocal instance is closed. Please create a new instance.")

        return types.CollectionsResponse(
            collections=[
                rest_models.CollectionDescription(name=name)
                for name, _ in self.collections.items()
            ]
        )

    def get_collection(self, collection_name: str, **kwargs: Any) -> types.CollectionInfo:
        collection = self._get_collection(collection_name)
        return collection.info()

    def collection_exists(self, collection_name: str, **kwargs: Any) -> bool:
        try:
            self._get_collection(collection_name)
            return True
        except ValueError:
            return False

    def update_collection(
        self,
        collection_name: str,
<<<<<<< HEAD
        sparse_vectors_config: Mapping[str, types.SparseVectorParams] | None = None,
        metadata: types.Payload | None = None,
=======
        sparse_vectors_config: Optional[Mapping[str, types.SparseVectorParams]] = None,
        metadata: Optional[types.Payload] = None,
>>>>>>> 27acfd0d
        **kwargs: Any,
    ) -> bool:
        _collection = self._get_collection(collection_name)
        updated = False
        if sparse_vectors_config is not None:
            for vector_name, vector_params in sparse_vectors_config.items():
                _collection.update_sparse_vectors_config(vector_name, vector_params)
            updated = True

        if metadata is not None:
<<<<<<< HEAD
            _collection.config.metadata.update(metadata)
=======
            if _collection.config.metadata is not None:
                _collection.config.metadata.update(metadata)
            else:
                _collection.config.metadata = deepcopy(metadata)
>>>>>>> 27acfd0d
            updated = True

        self._save()
        return updated

    def _collection_path(self, collection_name: str) -> str | None:
        if self.persistent:
            return os.path.join(self.location, "collection", collection_name)
        else:
            return None

    def delete_collection(self, collection_name: str, **kwargs: Any) -> bool:
        if self.closed:
            raise RuntimeError("QdrantLocal instance is closed. Please create a new instance.")

        _collection = self.collections.pop(collection_name, None)
        del _collection
        self.aliases = {
            alias_name: name
            for alias_name, name in self.aliases.items()
            if name != collection_name
        }
        collection_path = self._collection_path(collection_name)
        if collection_path is not None:
            shutil.rmtree(collection_path, ignore_errors=True)
        self._save()
        return True

    def create_collection(
        self,
        collection_name: str,
<<<<<<< HEAD
        vectors_config: types.VectorParams | Mapping[str, types.VectorParams] | None = None,
        sparse_vectors_config: Mapping[str, types.SparseVectorParams] | None = None,
        metadata: types.Payload | None = None,
=======
        vectors_config: Optional[
            Union[types.VectorParams, Mapping[str, types.VectorParams]]
        ] = None,
        sparse_vectors_config: Optional[Mapping[str, types.SparseVectorParams]] = None,
        metadata: Optional[types.Payload] = None,
>>>>>>> 27acfd0d
        **kwargs: Any,
    ) -> bool:
        if self.closed:
            raise RuntimeError("QdrantLocal instance is closed. Please create a new instance.")

        if collection_name in self.collections:
            raise ValueError(f"Collection {collection_name} already exists")
        collection_path = self._collection_path(collection_name)
        if collection_path is not None:
            os.makedirs(collection_path, exist_ok=True)

        collection = LocalCollection(
            rest_models.CreateCollection(
                vectors=vectors_config or {},
                sparse_vectors=sparse_vectors_config,
<<<<<<< HEAD
                metadata=metadata,
=======
                metadata=deepcopy(metadata),
>>>>>>> 27acfd0d
            ),
            location=collection_path,
            force_disable_check_same_thread=self.force_disable_check_same_thread,
        )
        self.collections[collection_name] = collection

        self._save()
        return True

    def recreate_collection(
        self,
        collection_name: str,
<<<<<<< HEAD
        vectors_config: types.VectorParams | Mapping[str, types.VectorParams] | None = None,
        sparse_vectors_config: Mapping[str, types.SparseVectorParams] | None = None,
        **kwargs: Any,
    ) -> bool:
        self.delete_collection(collection_name)
        return self.create_collection(collection_name, vectors_config, sparse_vectors_config)
=======
        vectors_config: Union[types.VectorParams, Mapping[str, types.VectorParams]],
        sparse_vectors_config: Optional[Mapping[str, types.SparseVectorParams]] = None,
        metadata: Optional[types.Payload] = None,
        **kwargs: Any,
    ) -> bool:
        self.delete_collection(collection_name)
        return self.create_collection(
            collection_name, vectors_config, sparse_vectors_config, metadata=metadata
        )
>>>>>>> 27acfd0d

    def upload_points(
        self,
        collection_name: str,
        points: Iterable[types.PointStruct],
<<<<<<< HEAD
        update_filter: types.Filter | None = None,
=======
        update_filter: Optional[types.Filter] = None,
>>>>>>> 27acfd0d
        **kwargs: Any,
    ) -> None:
        # upload_points in local mode behaves like upload_points with wait=True in server mode
        self._upload_points(collection_name, points, update_filter=update_filter)

    def _upload_points(
        self,
        collection_name: str,
<<<<<<< HEAD
        points: Iterable[types.PointStruct | types.Record],
        update_filter: types.Filter | None = None,
=======
        points: Iterable[Union[types.PointStruct, types.Record]],
        update_filter: Optional[types.Filter] = None,
>>>>>>> 27acfd0d
    ) -> None:
        collection = self._get_collection(collection_name)
        collection.upsert(
            [
                rest_models.PointStruct(
                    id=point.id,
                    vector=point.vector or {},
                    payload=point.payload or {},
                )
                for point in points
            ],
            update_filter=update_filter,
        )

    def upload_collection(
        self,
        collection_name: str,
<<<<<<< HEAD
        vectors: dict[str, types.NumpyArray] | types.NumpyArray | Iterable[types.VectorStruct],
        payload: Iterable[dict[Any, Any]] | None = None,
        ids: Iterable[types.PointId] | None = None,
        update_filter: types.Filter | None = None,
=======
        vectors: Union[
            dict[str, types.NumpyArray], types.NumpyArray, Iterable[types.VectorStruct]
        ],
        payload: Optional[Iterable[dict[Any, Any]]] = None,
        ids: Optional[Iterable[types.PointId]] = None,
        update_filter: Optional[types.Filter] = None,
>>>>>>> 27acfd0d
        **kwargs: Any,
    ) -> None:
        # upload_collection in local mode behaves like upload_collection with wait=True in server mode
        def uuid_generator() -> Generator[str, None, None]:
            while True:
                yield str(uuid4())

        collection = self._get_collection(collection_name)
        if isinstance(vectors, dict) and any(isinstance(v, np.ndarray) for v in vectors.values()):
            assert (
                len(set([arr.shape[0] for arr in vectors.values()])) == 1
            ), "Each named vector should have the same number of vectors"

            num_vectors = next(iter(vectors.values())).shape[0]
            # convert dict[str, np.ndarray] to list[dict[str, list[float]]]
            vectors = [
                {name: vectors[name][i].tolist() for name in vectors.keys()}
                for i in range(num_vectors)
            ]

        collection.upsert(
            [
                rest_models.PointStruct(
                    id=str(point_id) if isinstance(point_id, uuid.UUID) else point_id,
                    vector=(vector.tolist() if isinstance(vector, np.ndarray) else vector) or {},
                    payload=payload or {},
                )
                for (point_id, vector, payload) in zip(
                    ids or uuid_generator(),
                    iter(vectors),
                    payload or itertools.cycle([{}]),
                )
            ],
            update_filter=update_filter,
        )

    def create_payload_index(
        self,
        collection_name: str,
        field_name: str,
        field_schema: types.PayloadSchemaType | None = None,
        field_type: types.PayloadSchemaType | None = None,
        **kwargs: Any,
    ) -> types.UpdateResult:
        show_warning_once(
            message="Payload indexes have no effect in the local Qdrant. Please use server Qdrant if you need payload indexes.",
            category=UserWarning,
            idx="create-local-payload-indexes",
            stacklevel=5,
        )
        return self._default_update_result()

    def delete_payload_index(
        self, collection_name: str, field_name: str, **kwargs: Any
    ) -> types.UpdateResult:
        show_warning_once(
            message="Payload indexes have no effect in the local Qdrant. Please use server Qdrant if you need payload indexes.",
            category=UserWarning,
            idx="delete-local-payload-indexes",
            stacklevel=5,
        )
        return self._default_update_result()

    def list_snapshots(
        self, collection_name: str, **kwargs: Any
    ) -> list[types.SnapshotDescription]:
        return []

    def create_snapshot(
        self, collection_name: str, **kwargs: Any
    ) -> types.SnapshotDescription | None:
        raise NotImplementedError(
            "Snapshots are not supported in the local Qdrant. Please use server Qdrant if you need full snapshots."
        )

    def delete_snapshot(self, collection_name: str, snapshot_name: str, **kwargs: Any) -> bool:
        raise NotImplementedError(
            "Snapshots are not supported in the local Qdrant. Please use server Qdrant if you need full snapshots."
        )

    def list_full_snapshots(self, **kwargs: Any) -> list[types.SnapshotDescription]:
        return []

    def create_full_snapshot(self, **kwargs: Any) -> types.SnapshotDescription:
        raise NotImplementedError(
            "Snapshots are not supported in the local Qdrant. Please use server Qdrant if you need full snapshots."
        )

    def delete_full_snapshot(self, snapshot_name: str, **kwargs: Any) -> bool:
        raise NotImplementedError(
            "Snapshots are not supported in the local Qdrant. Please use server Qdrant if you need full snapshots."
        )

    def recover_snapshot(self, collection_name: str, location: str, **kwargs: Any) -> bool:
        raise NotImplementedError(
            "Snapshots are not supported in the local Qdrant. Please use server Qdrant if you need full snapshots."
        )

    def list_shard_snapshots(
        self, collection_name: str, shard_id: int, **kwargs: Any
    ) -> list[types.SnapshotDescription]:
        return []

    def create_shard_snapshot(
        self, collection_name: str, shard_id: int, **kwargs: Any
    ) -> types.SnapshotDescription | None:
        raise NotImplementedError(
            "Snapshots are not supported in the local Qdrant. Please use server Qdrant if you need snapshots."
        )

    def delete_shard_snapshot(
        self, collection_name: str, shard_id: int, snapshot_name: str, **kwargs: Any
    ) -> bool:
        raise NotImplementedError(
            "Snapshots are not supported in the local Qdrant. Please use server Qdrant if you need snapshots."
        )

    def recover_shard_snapshot(
        self,
        collection_name: str,
        shard_id: int,
        location: str,
        **kwargs: Any,
    ) -> bool:
        raise NotImplementedError(
            "Snapshots are not supported in the local Qdrant. Please use server Qdrant if you need snapshots."
        )

    def create_shard_key(
        self,
        collection_name: str,
        shard_key: types.ShardKey,
        shards_number: int | None = None,
        replication_factor: int | None = None,
        placement: list[int] | None = None,
        **kwargs: Any,
    ) -> bool:
        raise NotImplementedError(
            "Sharding is not supported in the local Qdrant. Please use server Qdrant if you need sharding."
        )

    def delete_shard_key(
        self,
        collection_name: str,
        shard_key: types.ShardKey,
        **kwargs: Any,
    ) -> bool:
        raise NotImplementedError(
            "Sharding is not supported in the local Qdrant. Please use server Qdrant if you need sharding."
        )

    def info(self) -> types.VersionInfo:
        version = importlib.metadata.version("qdrant-client")
        return rest_models.VersionInfo(
            title="qdrant - vector search engine", version=version, commit=None
        )<|MERGE_RESOLUTION|>--- conflicted
+++ resolved
@@ -543,11 +543,7 @@
         self,
         collection_name: str,
         points: types.Points,
-<<<<<<< HEAD
         update_filter: types.Filter | None = None,
-=======
-        update_filter: Optional[types.Filter] = None,
->>>>>>> 27acfd0d
         **kwargs: Any,
     ) -> types.UpdateResult:
         collection = self._get_collection(collection_name)
@@ -558,11 +554,7 @@
         self,
         collection_name: str,
         points: Sequence[types.PointVectors],
-<<<<<<< HEAD
         update_filter: types.Filter | None = None,
-=======
-        update_filter: Optional[types.Filter] = None,
->>>>>>> 27acfd0d
         **kwargs: Any,
     ) -> types.UpdateResult:
         collection = self._get_collection(collection_name)
@@ -732,13 +724,8 @@
     def update_collection(
         self,
         collection_name: str,
-<<<<<<< HEAD
         sparse_vectors_config: Mapping[str, types.SparseVectorParams] | None = None,
         metadata: types.Payload | None = None,
-=======
-        sparse_vectors_config: Optional[Mapping[str, types.SparseVectorParams]] = None,
-        metadata: Optional[types.Payload] = None,
->>>>>>> 27acfd0d
         **kwargs: Any,
     ) -> bool:
         _collection = self._get_collection(collection_name)
@@ -749,14 +736,10 @@
             updated = True
 
         if metadata is not None:
-<<<<<<< HEAD
-            _collection.config.metadata.update(metadata)
-=======
             if _collection.config.metadata is not None:
                 _collection.config.metadata.update(metadata)
             else:
                 _collection.config.metadata = deepcopy(metadata)
->>>>>>> 27acfd0d
             updated = True
 
         self._save()
@@ -788,17 +771,9 @@
     def create_collection(
         self,
         collection_name: str,
-<<<<<<< HEAD
         vectors_config: types.VectorParams | Mapping[str, types.VectorParams] | None = None,
         sparse_vectors_config: Mapping[str, types.SparseVectorParams] | None = None,
         metadata: types.Payload | None = None,
-=======
-        vectors_config: Optional[
-            Union[types.VectorParams, Mapping[str, types.VectorParams]]
-        ] = None,
-        sparse_vectors_config: Optional[Mapping[str, types.SparseVectorParams]] = None,
-        metadata: Optional[types.Payload] = None,
->>>>>>> 27acfd0d
         **kwargs: Any,
     ) -> bool:
         if self.closed:
@@ -814,11 +789,7 @@
             rest_models.CreateCollection(
                 vectors=vectors_config or {},
                 sparse_vectors=sparse_vectors_config,
-<<<<<<< HEAD
-                metadata=metadata,
-=======
                 metadata=deepcopy(metadata),
->>>>>>> 27acfd0d
             ),
             location=collection_path,
             force_disable_check_same_thread=self.force_disable_check_same_thread,
@@ -831,16 +802,8 @@
     def recreate_collection(
         self,
         collection_name: str,
-<<<<<<< HEAD
         vectors_config: types.VectorParams | Mapping[str, types.VectorParams] | None = None,
         sparse_vectors_config: Mapping[str, types.SparseVectorParams] | None = None,
-        **kwargs: Any,
-    ) -> bool:
-        self.delete_collection(collection_name)
-        return self.create_collection(collection_name, vectors_config, sparse_vectors_config)
-=======
-        vectors_config: Union[types.VectorParams, Mapping[str, types.VectorParams]],
-        sparse_vectors_config: Optional[Mapping[str, types.SparseVectorParams]] = None,
         metadata: Optional[types.Payload] = None,
         **kwargs: Any,
     ) -> bool:
@@ -848,17 +811,12 @@
         return self.create_collection(
             collection_name, vectors_config, sparse_vectors_config, metadata=metadata
         )
->>>>>>> 27acfd0d
 
     def upload_points(
         self,
         collection_name: str,
         points: Iterable[types.PointStruct],
-<<<<<<< HEAD
         update_filter: types.Filter | None = None,
-=======
-        update_filter: Optional[types.Filter] = None,
->>>>>>> 27acfd0d
         **kwargs: Any,
     ) -> None:
         # upload_points in local mode behaves like upload_points with wait=True in server mode
@@ -867,13 +825,8 @@
     def _upload_points(
         self,
         collection_name: str,
-<<<<<<< HEAD
         points: Iterable[types.PointStruct | types.Record],
         update_filter: types.Filter | None = None,
-=======
-        points: Iterable[Union[types.PointStruct, types.Record]],
-        update_filter: Optional[types.Filter] = None,
->>>>>>> 27acfd0d
     ) -> None:
         collection = self._get_collection(collection_name)
         collection.upsert(
@@ -891,19 +844,10 @@
     def upload_collection(
         self,
         collection_name: str,
-<<<<<<< HEAD
         vectors: dict[str, types.NumpyArray] | types.NumpyArray | Iterable[types.VectorStruct],
         payload: Iterable[dict[Any, Any]] | None = None,
         ids: Iterable[types.PointId] | None = None,
         update_filter: types.Filter | None = None,
-=======
-        vectors: Union[
-            dict[str, types.NumpyArray], types.NumpyArray, Iterable[types.VectorStruct]
-        ],
-        payload: Optional[Iterable[dict[Any, Any]]] = None,
-        ids: Optional[Iterable[types.PointId]] = None,
-        update_filter: Optional[types.Filter] = None,
->>>>>>> 27acfd0d
         **kwargs: Any,
     ) -> None:
         # upload_collection in local mode behaves like upload_collection with wait=True in server mode
