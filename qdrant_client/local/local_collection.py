--- conflicted
+++ resolved
@@ -2312,10 +2312,7 @@
     else:
         # as of mypy v1.11.0 mypy is complaining on deep-copied structures with None
         query_filter = deepcopy(query_filter)
-<<<<<<< HEAD
-=======
         # as of mypy v1.11.0 mypy is complaining on deep-copied structures with None
->>>>>>> 44bbded8
         if query_filter.must_not is None:  # type: ignore[union-attr]
             query_filter.must_not = [ignore_mentioned_ids]  # type: ignore[union-attr]
         else:
@@ -2337,10 +2334,7 @@
     else:
         # as of mypy v1.11.0 mypy is complaining on deep-copied structures with None
         query_filter = deepcopy(query_filter)
-<<<<<<< HEAD
-=======
         # as of mypy v1.11.0 mypy is complaining on deep-copied structures with None
->>>>>>> 44bbded8
         if query_filter.must is None:  # type: ignore[union-attr]
             query_filter.must = [include_ids]  # type: ignore[union-attr]
         else:
