--- conflicted
+++ resolved
@@ -765,15 +765,9 @@
             ), timeout=self._timeout)
 
             return [
-<<<<<<< HEAD
-                GrpcToRest.convert_retrieved_point(point)
-                for point in res.result
-            ], res.next_page_offset
-=======
                        GrpcToRest.convert_retrieved_point(point)
                        for point in res.result
                    ], GrpcToRest.convert_point_id(res.next_page_offset) if res.HasField("next_page_offset") else None
->>>>>>> 848ef68f
         else:
             if isinstance(offset, grpc.PointId):
                 offset = GrpcToRest.convert_point_id(offset)
