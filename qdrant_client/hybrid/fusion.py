--- conflicted
+++ resolved
@@ -9,11 +9,7 @@
 def reciprocal_rank_fusion(
     responses: list[list[models.ScoredPoint]],
     limit: int = 10,
-<<<<<<< HEAD
     ranking_constant_k: int | None = None,
-=======
-    ranking_constant_k: Optional[int] = None,
->>>>>>> 27acfd0d
 ) -> list[models.ScoredPoint]:
     def compute_score(pos: int) -> float:
         ranking_constant = (
